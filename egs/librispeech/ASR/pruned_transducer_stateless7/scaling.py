# Copyright    2022  Xiaomi Corp.        (authors: Daniel Povey)
#
# See ../../../../LICENSE for clarification regarding multiple authors
#
# Licensed under the Apache License, Version 2.0 (the "License");
# you may not use this file except in compliance with the License.
# You may obtain a copy of the License at
#
#     http://www.apache.org/licenses/LICENSE-2.0
#
# Unless required by applicable law or agreed to in writing, software
# distributed under the License is distributed on an "AS IS" BASIS,
# WITHOUT WARRANTIES OR CONDITIONS OF ANY KIND, either express or implied.
# See the License for the specific language governing permissions and
# limitations under the License.


import collections
from itertools import repeat
from typing import Optional, Tuple, Union
from functools import reduce
import logging

import random
import torch
import torch.nn as nn
import torch.nn.functional as F
from torch import Tensor
from torch.nn import Embedding as ScaledEmbedding




class ScheduledFloat(torch.nn.Module):
    """
    This object is a torch.nn.Module only because we want it to show up in [top_level module].modules();
    it does not have a working forward() function.  You are supposed to cast it to float, as
    in, float(parent_module.whatever), and use it as something like a dropout prob.

    It is a floating point value whose value changes depending on the batch count of the
    training loop.  It is a piecewise linear function where you specifiy the (x,y) pairs
    in sorted order on x; x corresponds to the batch index.  For batch-index values before the
    first x or after the last x, we just use the first or last y value.

    Example:
       self.dropout = ScheduledFloat((0.0, 0.2), (4000.0, 0.0), default=0.0)

    `default` is used when self.batch_count is not set or in training or mode or in
     torch.jit scripting mode.
    """
    def __init__(self,
                 *args,
                 default: float = 0.0):
        super().__init__()
        # self.batch_count and self.name will be written to in the training loop.
        self.batch_count = None
        self.name = None
        self.default = default
        assert len(args) >= 1
        for (x,y) in args:
            assert x >= 0
        for i in range(len(args) - 1):
            assert args[i + 1] > args[i], args
        self.schedule = args

    def extra_repr(self) -> str:
        return 'batch_count={}, schedule={}'.format(self.batch_count,
                                                    self.schedule)

    def __float__(self):
        print_prob = 0.0002
        def maybe_print(ans):
            if random.random() < print_prob:
                logging.info(f"ScheduledFloat: name={self.name}, batch_count={self.batch_count}, ans={ans}")
        batch_count = self.batch_count
        if batch_count is None or not self.training or torch.jit.is_scripting():
            return float(self.default)
        if batch_count <= self.schedule[0][0]:
            ans = self.schedule[0][1]
            maybe_print(ans)
            return float(ans)
        elif batch_count >= self.schedule[-1][0]:
            ans = self.schedule[-1][1]
            maybe_print(ans)
            return float(ans)
        else:
            cur_x, cur_y = self.schedule[0]
            for i in range(1, len(self.schedule)):
                next_x, next_y = self.schedule[i]
                if batch_count >= cur_x and batch_count <= next_x:
                    ans = cur_y + (next_y - cur_y) * (batch_count - cur_x) / (next_x - cur_x)
                    maybe_print(ans)
                    return float(ans)
                cur_x, cur_y = next_x, next_y
            assert False


FloatLike = Union[float, ScheduledFloat]



class ActivationBalancerFunction(torch.autograd.Function):
    @staticmethod
    def forward(
            ctx,
            x: Tensor,
            scale_factor: Tensor,
            sign_factor: Optional[Tensor],
            channel_dim: int,
    ) -> Tensor:
        if channel_dim < 0:
            channel_dim += x.ndim
        ctx.channel_dim = channel_dim
        xgt0 = (x > 0)
        if sign_factor is None:
            ctx.save_for_backward(xgt0, scale_factor)
        else:
            ctx.save_for_backward(xgt0, scale_factor, sign_factor)
        return x


    @staticmethod
    def backward(
        ctx, x_grad: Tensor
    ) -> Tuple[Tensor, None, None, None]:
        if len(ctx.saved_tensors) == 3:
            xgt0, scale_factor, sign_factor = ctx.saved_tensors
            for _ in range(ctx.channel_dim, x_grad.ndim - 1):
                scale_factor = scale_factor.unsqueeze(-1)
                sign_factor = sign_factor.unsqueeze(-1)
            factor = sign_factor + scale_factor * (xgt0.to(x_grad.dtype) - 0.5)
        else:
            xgt0, scale_factor = ctx.saved_tensors
            for _ in range(ctx.channel_dim, x_grad.ndim - 1):
                scale_factor = scale_factor.unsqueeze(-1)
            factor = scale_factor * (xgt0.to(x_grad.dtype) - 0.5)
        neg_delta_grad = x_grad.abs() * factor
        return x_grad - neg_delta_grad, None, None, None,

def _compute_scale_factor(x: Tensor,
                          channel_dim: int,
                          min_abs: float,
                          max_abs: float,
                          gain_factor: float,
                          max_factor: float) -> Tensor:
    if channel_dim < 0:
        channel_dim += x.ndim
    sum_dims = [d for d in range(x.ndim) if d != channel_dim]
    x_abs_mean = torch.mean(x.abs(), dim=sum_dims).to(torch.float32)

    if min_abs == 0.0:
        below_threshold = 0.0
    else:
        # below_threshold is 0 if x_abs_mean > min_abs, can be at most max_factor if
        # x_abs)_mean , min_abs.
        below_threshold = ((min_abs - x_abs_mean) * (gain_factor / min_abs)).clamp(min=0, max=max_factor)

    above_threshold = ((x_abs_mean - max_abs) * (gain_factor / max_abs)).clamp(min=0, max=max_factor)

    return below_threshold - above_threshold

def _compute_sign_factor(x: Tensor,
                         channel_dim: int,
                         min_positive: float,
                         max_positive: float,
                         gain_factor: float,
                         max_factor: float) -> Tensor:
    if channel_dim < 0:
        channel_dim += x.ndim
    sum_dims = [d for d in range(x.ndim) if d != channel_dim]
    proportion_positive = torch.mean((x > 0).to(torch.float32),
                                     dim=sum_dims)
    if min_positive == 0.0:
        factor1 = 0.0
    else:
        # 0 if proportion_positive >= min_positive, else can be
        # as large as max_factor.
        factor1 = ((min_positive - proportion_positive) *
                   (gain_factor / min_positive)).clamp_(min=0, max=max_factor)

    if max_positive == 1.0:
        factor2 = 0.0
    else:
        # 0 if self.proportion_positive <= max_positive, else can be
        # as large as -max_factor.
        factor2 = ((proportion_positive - max_positive) *
                   (gain_factor / (1.0 - max_positive))).clamp_(min=0, max=max_factor)
    sign_factor = factor1 - factor2
    # require min_positive != 0 or max_positive != 1:
    assert not isinstance(sign_factor, float)
    return sign_factor





def random_cast_to_half(x: Tensor,
                        min_abs: float = 5.0e-06) -> Tensor:
    """
    A randomized way of casting a floating point value to half precision.
    """
    if x.dtype == torch.float16:
        return x
    x_abs = x.abs()
    is_too_small = (x_abs < min_abs)
    # for elements where is_too_small is true, random_val will contain +-min_abs with
    # probability (x.abs() / min_abs), and 0.0 otherwise.  [so this preserves expectations,
    # for those elements].
    random_val = min_abs * x.sign() * (torch.rand_like(x) * min_abs < x_abs)
    return torch.where(is_too_small, random_val, x).to(torch.float16)


class RandomGradFunction(torch.autograd.Function):
    """
    Does nothing in forward pass; in backward pass, gets rid of very small grads using
    randomized approach that preserves expectations (intended to reduce roundoff).
    """
    @staticmethod
    def forward(ctx, x: Tensor, min_abs: float) -> Tensor:
        ctx.min_abs = min_abs
        return x

    @staticmethod
    def backward(ctx, ans_grad: Tensor) -> Tuple[Tensor, None]:
        if ans_grad.dtype == torch.float16:
            return random_cast_to_half(ans_grad.to(torch.float32),
                                       min_abs=ctx.min_abs), None
        else:
            return ans_grad, None

class RandomGrad(torch.nn.Module):
    """
    Gets rid of very small gradients using an expectation-preserving method, intended to increase
    accuracy of training when using amp (automatic mixed precision)
    """
    def __init__(self,
                 min_abs: float = 5.0e-06):
        super(RandomGrad, self).__init__()
        self.min_abs = min_abs

    def forward(self,
                x: Tensor):
        if torch.jit.is_scripting() or not self.training:
            return x
        else:
            return RandomGradFunction.apply(x, self.min_abs)



class SoftmaxFunction(torch.autograd.Function):
    """
    Tries to handle half-precision derivatives in a randomized way that should
    be more accurate for training than the default behavior.
    """
    @staticmethod
    def forward(ctx, x: Tensor, dim: int):
        ans = x.softmax(dim=dim)
        # if x dtype is float16, x.softmax() returns a float32 because
        # (presumably) that op does not support float16, and autocast
        # is enabled.
        if torch.is_autocast_enabled():
            ans = ans.to(torch.float16)
        ctx.save_for_backward(ans)
        ctx.x_dtype = x.dtype
        ctx.dim = dim
        return ans

    @staticmethod
    def backward(ctx, ans_grad: Tensor):
        ans, = ctx.saved_tensors
        with torch.cuda.amp.autocast(enabled=False):
            ans_grad = ans_grad.to(torch.float32)
            ans = ans.to(torch.float32)
            x_grad = ans_grad * ans
            x_grad = x_grad - ans * x_grad.sum(dim=ctx.dim, keepdim=True)
            return x_grad, None



def softmax(x: Tensor,
            dim: int):
    return SoftmaxFunction.apply(x, dim)


class MaxEigLimiterFunction(torch.autograd.Function):
    @staticmethod
    def forward(
            ctx,
            x: Tensor,
            coeffs: Tensor,
            direction: Tensor,
            channel_dim: int,
            grad_scale: float) -> Tensor:
        ctx.channel_dim = channel_dim
        ctx.grad_scale = grad_scale
        ctx.save_for_backward(x.detach(),
                              coeffs.detach(),
                              direction.detach())
        return x


    @staticmethod
    def backward(ctx, x_grad, *args):
        with torch.enable_grad():
            (x_orig, coeffs, new_direction) = ctx.saved_tensors
            x_orig.requires_grad = True
            num_channels = x_orig.shape[ctx.channel_dim]
            x = x_orig.transpose(ctx.channel_dim, -1).reshape(-1, num_channels)
            new_direction.requires_grad = False
            x = x - x.mean(dim=0)
            x_var = (x ** 2).mean()
            x_residual = x - coeffs * new_direction
            x_residual_var = (x_residual ** 2).mean()
            # `variance_proportion` is the proportion of the variance accounted for
            # by the top eigen-direction.  This is to be minimized.
            variance_proportion = (x_var - x_residual_var) / (x_var + 1.0e-20)
            variance_proportion.backward()
        x_orig_grad = x_orig.grad
        x_extra_grad = x_orig.grad * ctx.grad_scale * x_grad.norm() / (x_orig_grad.norm() + 1.0e-20)
        return x_grad + x_extra_grad.detach(), None, None, None, None


class BasicNorm(torch.nn.Module):
    """
    This is intended to be a simpler, and hopefully cheaper, replacement for
    LayerNorm.  The observation this is based on, is that Transformer-type
    networks, especially with pre-norm, sometimes seem to set one of the
    feature dimensions to a large constant value (e.g. 50), which "defeats"
    the LayerNorm because the output magnitude is then not strongly dependent
    on the other (useful) features.  Presumably the weight and bias of the
    LayerNorm are required to allow it to do this.

    So the idea is to introduce this large constant value as an explicit
    parameter, that takes the role of the "eps" in LayerNorm, so the network
    doesn't have to do this trick.  We make the "eps" learnable.

    Args:
       num_channels: the number of channels, e.g. 512.
      channel_dim: the axis/dimension corresponding to the channel,
        interprted as an offset from the input's ndim if negative.
        shis is NOT the num_channels; it should typically be one of
        {-2, -1, 0, 1, 2, 3}.
       eps: the initial "epsilon" that we add as ballast in:
             scale = ((input_vec**2).mean() + epsilon)**-0.5
          Note: our epsilon is actually large, but we keep the name
          to indicate the connection with conventional LayerNorm.
       learn_eps: if true, we learn epsilon; if false, we keep it
         at the initial value.
    eps_min: float
    eps_max: float
    """

    def __init__(
        self,
        num_channels: int,
        channel_dim: int = -1,  # CAUTION: see documentation.
        eps: float = 0.25,
        learn_eps: bool = True,
        eps_min: float = -3.0,
        eps_max: float = 3.0,
    ) -> None:
        super(BasicNorm, self).__init__()
        self.num_channels = num_channels
        self.channel_dim = channel_dim
        if learn_eps:
            self.eps = nn.Parameter(torch.tensor(eps).log().detach())
        else:
            self.register_buffer("eps", torch.tensor(eps).log().detach())
        self.eps_min = eps_min
        self.eps_max = eps_max

    def forward(self, x: Tensor) -> Tensor:
        assert x.shape[self.channel_dim] == self.num_channels
        eps = self.eps
        if self.training and random.random() < 0.25:
            # with probability 0.25, in training mode, clamp eps between the min
            # and max; this will encourage it to learn parameters within the
            # allowed range by making parameters that are outside the allowed
            # range noisy.

            # gradients to allow the parameter to get back into the allowed
            # region if it happens to exit it.
            eps = eps.clamp(min=self.eps_min, max=self.eps_max)
        scales = (
            torch.mean(x ** 2, dim=self.channel_dim, keepdim=True) + eps.exp()
        ) ** -0.5
        return x * scales


class LinearWithAuxLossFunction(torch.autograd.Function):
    @staticmethod
    def forward(ctx, x: Tensor, weight: Tensor,
                aux_grad_scale: float) -> Tensor:
        """
        Returns matmul(x, weight.t()).
        In the backward pass it will include an auxiliary loss based on predicting x from
        matmul(y, weight).
        """
        if torch.is_autocast_enabled():
            x = x.to(torch.float16)
        ctx.save_for_backward(x, weight)
        ctx.aux_grad_scale = aux_grad_scale
        return torch.matmul(x, weight.t())


    @staticmethod
    def backward(ctx, ans_grad: Tensor) -> Tuple[Tensor, Tensor, Tensor, None]:
        x, weight = ctx.saved_tensors

        x_grad = torch.matmul(ans_grad, weight.to(ans_grad.dtype))
        weight_grad = torch.matmul(ans_grad.reshape(-1, ans_grad.shape[-1]).t(),
                                   x.reshape(-1, x.shape[-1]).to(ans_grad.dtype))


        with torch.cuda.amp.autocast(enabled=False):
            with torch.enable_grad():
                x = x.to(weight.dtype)
                x, weight = x.detach(), weight.detach()
                weight.requires_grad = True
                # recompute y as we need the gradient; this is easier to implement than
                # saving y in the context.
                y = torch.matmul(x, weight.t())
                z = torch.matmul(y, weight)
                # subtract mean
                dims_to_mean = tuple(range(x.ndim-1))
                x = x - x.mean(dim=dims_to_mean)
                z = z - z.mean(dim=dims_to_mean)
                # compute optimal scale on z
                with torch.no_grad():
                    alpha = (x * z).sum() / ((z * z).sum() + 1.0e-20)
                diff = x - alpha * z
                # meansq is the loss function.
                meansq = (diff ** 2).mean()
                meansq.backward()
                weight_aux_grad = weight.grad


        with torch.cuda.amp.autocast(enabled=False):
            weight_grad_norm = weight_grad.to(torch.float32).norm()
            aux_grad_norm = weight_aux_grad.norm()
            weight_grad_scale = ctx.aux_grad_scale * weight_grad_norm / (aux_grad_norm + 1.0e-20)
        weight_grad = weight_grad + (weight_grad_scale * weight_aux_grad).to(weight_grad.dtype)

        return x_grad, weight_grad, None



class LinearWithAuxLoss(nn.Module):
    """
    A linear layer with an auxiliary loss that you can put on a schedule, that
    encourages it to correspond to the largest-variance directions of the
    input features.

      Suppose the input is x, and this layer computes:
          y = M x
     (the bias is applied separately), then we define:
          z = exp(alpha) * M^T y
      where alpha is learnable; and the auxiliary loss will be:
         aux_loss = normalize_mean(z - x)^2.
      (normalize_mean refers to subtracting the average value per channel,
      over the minibatch).
      In the backward pass we compute the derivative of the auxiliary loss
      and add it to the weight and bias grads, with a scale chosen such
      that the extra grad's norm equals `aux_grad_scales` times the norm
      of the existing grad.
    """
    def __init__(self,
                 in_channels: int,
                 out_channels: int,
                 bias: bool = True,
                 aux_grad_scale: Optional[FloatLike] = None,
                 prob: FloatLike = 0.25,
                 initial_scale: float = 1.0,
    ):
        super().__init__()
        if aux_grad_scale is None:
            aux_grad_scale = ScheduledFloat((0.0, 1.0), (1000.0, 0.1),
                                            (2000.0, 0.01), (8000.0, 0.0))

        self.aux_grad_scale = aux_grad_scale
        self.prob = prob

        self.weight = nn.Parameter(torch.randn(out_channels, in_channels)
                                   * (in_channels ** -0.5) * initial_scale)
        if bias:
            self.bias = nn.Parameter(torch.randn(out_channels) *
                                     0.01 * initial_scale)
        else:
            self.register_parameter('bias', None)


    def forward(self,
                x: Tensor):
        aux_grad_scale = float(self.aux_grad_scale)
        if (not self.training or torch.jit.is_scripting() or
            aux_grad_scale == 0.0 or random.random() > float(self.prob)):
            return torch.nn.functional.linear(x, self.weight, self.bias)
        else:
            ans = LinearWithAuxLossFunction.apply(x, self.weight,
                                                  aux_grad_scale)
            if self.bias is not None:
                ans += self.bias
            return ans


def ScaledLinear(*args,
                 initial_scale: float = 1.0,
                 **kwargs ) -> nn.Linear:
    """
    Behaves like a constructor of a modified version of nn.Linear
    that gives an easy way to set the default initial parameter scale.

    Args:
        Accepts the standard args and kwargs that nn.Linear accepts
        e.g. in_features, out_features, bias=False.

        initial_scale: you can override this if you want to increase
           or decrease the initial magnitude of the module's output
           (affects the initialization of weight_scale and bias_scale).
           Another option, if you want to do something like this, is
           to re-initialize the parameters.
    """
    ans = nn.Linear(*args, **kwargs)
    with torch.no_grad():
        ans.weight[:] *= initial_scale
        if ans.bias is not None:
            torch.nn.init.uniform_(ans.bias,
                                   -0.1 * initial_scale,
                                   0.1 * initial_scale)
    return ans



def ScaledConv1d(*args,
                 initial_scale: float = 1.0,
                 **kwargs ) -> nn.Conv1d:
    """
    Behaves like a constructor of a modified version of nn.Conv1d
    that gives an easy way to set the default initial parameter scale.

    Args:
        Accepts the standard args and kwargs that nn.Linear accepts
        e.g. in_features, out_features, bias=False.

        initial_scale: you can override this if you want to increase
           or decrease the initial magnitude of the module's output
           (affects the initialization of weight_scale and bias_scale).
           Another option, if you want to do something like this, is
           to re-initialize the parameters.
    """
    ans = nn.Conv1d(*args, **kwargs)
    with torch.no_grad():
        ans.weight[:] *= initial_scale
        if ans.bias is not None:
            torch.nn.init.uniform_(ans.bias,
                                   -0.1 * initial_scale,
                                   0.1 * initial_scale)
    return ans



class ActivationBalancer(torch.nn.Module):
    """
    Modifies the backpropped derivatives of a function to try to encourage, for
    each channel, that it is positive at least a proportion `threshold` of the
    time.  It does this by multiplying negative derivative values by up to
    (1+max_factor), and positive derivative values by up to (1-max_factor),
    interpolated from 1 at the threshold to those extremal values when none
    of the inputs are positive.

    Args:
           num_channels: the number of channels
           channel_dim: the dimension/axis corresponding to the channel, e.g.
               -1, 0, 1, 2; will be interpreted as an offset from x.ndim if negative.
           min_positive: the minimum, per channel, of the proportion of the time
               that (x > 0), below which we start to modify the derivatives.
           max_positive: the maximum, per channel, of the proportion of the time
               that (x > 0), above which we start to modify the derivatives.
           max_factor: the maximum factor by which we modify the derivatives for
              either the sign constraint or the magnitude constraint;
              e.g. with max_factor=0.02, the the derivatives would be multiplied by
              values in the range [0.98..1.02].
           sign_gain_factor: determines the 'gain' with which we increase the
              change in gradient once the constraints on min_positive and max_positive
              are violated.
           scale_gain_factor: determines the 'gain' with which we increase the
              change in gradient once the constraints on min_abs and max_abs
              are violated.
           min_abs:  the minimum average-absolute-value difference from the mean
               value per channel, which we allow, before we start to modify
               the derivatives to prevent this.
           max_abs:  the maximum average-absolute-value difference from the mean
               value per channel, which we allow, before we start to modify
               the derivatives to prevent this.
          min_prob: determines the minimum probability with which we modify the
             gradients for the {min,max}_positive and {min,max}_abs constraints,
             on each forward().  This is done randomly to prevent all layers
             from doing it at the same time.  Early in training we may use
             higher probabilities than this; it will decay to this value.
    """
    def __init__(
            self,
            num_channels: int,
            channel_dim: int,
            min_positive: FloatLike = 0.05,
            max_positive: FloatLike = 0.95,
            max_factor: FloatLike = 0.04,
            sign_gain_factor: FloatLike = 0.04,
            scale_gain_factor: FloatLike = 0.02,
            min_abs: FloatLike = 0.2,
            max_abs: FloatLike = 100.0,
            min_prob: FloatLike = 0.1,
    ):
        super(ActivationBalancer, self).__init__()
        # CAUTION: this code expects self.batch_count to be overwritten in the main training
        # loop.
        self.batch_count = 0

        # actually self.num_channels is no longer needed except for an assertion.
        self.num_channels = num_channels
        self.channel_dim = channel_dim
        self.min_positive = min_positive
        self.max_positive = max_positive
        self.max_factor = max_factor
        self.min_abs = min_abs
        self.max_abs = max_abs
        self.min_prob = min_prob
        self.sign_gain_factor = sign_gain_factor
        self.scale_gain_factor = scale_gain_factor





    def forward(self, x: Tensor) -> Tensor:
        if torch.jit.is_scripting() or not x.requires_grad:
            return _no_op(x)

        # the prob of doing some work exponentially decreases from 0.5 till it hits
        # a floor at min_prob (==0.1, by default)
        prob = max(float(self.min_prob), 0.5 ** (1 + (self.batch_count / 4000.0)))

        if random.random() < prob:
            assert x.shape[self.channel_dim] == self.num_channels
            sign_gain_factor = 0.5
            if float(self.min_positive) != 0.0 or float(self.max_positive) != 1.0:
                sign_factor = _compute_sign_factor(x, self.channel_dim,
                                                   float(self.min_positive),
                                                   float(self.max_positive),
                                                   gain_factor=float(self.sign_gain_factor) / prob,
                                                   max_factor=float(self.max_factor))
            else:
                sign_factor = None


            scale_factor = _compute_scale_factor(x, self.channel_dim,
                                                 min_abs=float(self.min_abs),
                                                 max_abs=float(self.max_abs),
                                                 gain_factor=float(self.scale_gain_factor) / prob,
                                                 max_factor=float(self.max_factor))
            return ActivationBalancerFunction.apply(
                x, scale_factor, sign_factor, self.channel_dim,
            )
        else:
            return _no_op(x)


def penalize_abs_values_gt(x: Tensor, limit: float, penalty: float) -> Tensor:
    """
    Returns x unmodified, but in backprop will put a penalty for the excess of
    the absolute values of elements of x over the limit "limit".  E.g. if
    limit == 10.0, then if x has any values over 10 it will get a penalty.

    Caution: the value of this penalty will be affected by grad scaling used
    in automatic mixed precision training.  For this reasons we use this,
    it shouldn't really matter, or may even be helpful; we just use this
    to disallow really implausible values of scores to be given to softmax.
    """
    x_sign = x.sign()
    over_limit = (x.abs() - limit) > 0
    # The following is a memory efficient way to penalize the absolute values of
    # x that's over the limit.  (The memory efficiency comes when you think
    # about which items torch needs to cache for the autograd, and which ones it
    # can throw away).  The numerical value of aux_loss as computed here will
    # actually be larger than it should be, by limit * over_limit.sum(), but it
    # has the same derivative as the real aux_loss which is penalty * (x.abs() -
    # limit).relu().
    aux_loss = penalty * ((x_sign * over_limit).to(torch.int8) * x)
    # note: we don't do sum() here on aux)_loss, but it's as if we had done
    # sum() due to how with_loss() works.
    x = with_loss(x, aux_loss)
    # you must use x for something, or this will be ineffective.
    return x


def _diag(x: Tensor):  # like .diag(), but works for tensors with 3 dims.
    if x.ndim == 2:
        return x.diag()
    else:
        (batch, dim, dim) = x.shape
        x = x.reshape(batch, dim * dim)
        x = x[:, ::dim+1]
        assert x.shape == (batch, dim)
        return x



def _whitening_metric(x: Tensor,
                      num_groups: int):
    """
    Computes the "whitening metric", a value which will be 1.0 if all the eigenvalues of
    of the centered feature covariance are the same within each group's covariance matrix
    and also between groups.
    Args:
        x: a Tensor of shape (*, num_channels)
     num_groups:  the number of groups of channels, a number >=1 that divides num_channels
    Returns:
        Returns a scalar Tensor that will be 1.0 if the data is "perfectly white" and
    greater than 1.0 otherwise.
    """
    assert x.dtype != torch.float16
    x = x.reshape(-1, x.shape[-1])
    (num_frames, num_channels) = x.shape
    assert num_channels % num_groups == 0
    channels_per_group = num_channels // num_groups
    x = x.reshape(num_frames, num_groups, channels_per_group).transpose(0, 1)
    # x now has shape (num_groups, num_frames, channels_per_group)
    # subtract the mean so we use the centered, not uncentered, covariance.
    # My experience has been that when we "mess with the gradients" like this,
    # it's better not do anything that tries to move the mean around, because
    # that can easily cause instability.
    x = x - x.mean(dim=1, keepdim=True)
    # x_covar: (num_groups, channels_per_group, channels_per_group)
    x_covar = torch.matmul(x.transpose(1, 2), x)
    x_covar_mean_diag = _diag(x_covar).mean()
    # the following expression is what we'd get if we took the matrix product
    # of each covariance and measured the mean of its trace, i.e.
    # the same as _diag(torch.matmul(x_covar, x_covar)).mean().
    x_covarsq_mean_diag = (x_covar ** 2).sum() / (num_groups * channels_per_group)
    # this metric will be >= 1.0; the larger it is, the less 'white' the data was.
    metric = x_covarsq_mean_diag / (x_covar_mean_diag ** 2 + 1.0e-20)
    return metric


class WhiteningPenaltyFunction(torch.autograd.Function):
    @staticmethod
    def forward(ctx,
                x: Tensor,
                num_groups: int,
                whitening_limit: float,
                grad_scale: float,
                name: Optional[str]) -> Tensor:
        ctx.save_for_backward(x)
        ctx.num_groups = num_groups
        ctx.whitening_limit = whitening_limit
        ctx.grad_scale = grad_scale
        ctx.name = name
        return x

    @staticmethod
    def backward(ctx,
                 x_grad: Tensor):
        x_orig, = ctx.saved_tensors
        with torch.enable_grad():
            with torch.cuda.amp.autocast(enabled=False):
                x_detached = x_orig.to(torch.float32).detach()
                x_detached.requires_grad = True

                metric = _whitening_metric(x_detached, ctx.num_groups)

                if random.random() < 0.005 or __name__ == "__main__":
                    logging.info(f"Whitening: name={ctx.name}, num_groups={ctx.num_groups}, num_channels={x_orig.shape[-1]}, "
                                 f"metric={metric.item():.2f} vs. limit={ctx.whitening_limit}")

                (metric - ctx.whitening_limit).relu().backward()
                penalty_grad = x_detached.grad
                scale = ctx.grad_scale * (x_grad.to(torch.float32).norm() /
                                          (penalty_grad.norm() + 1.0e-20))
                penalty_grad = penalty_grad * scale
        return x_grad + penalty_grad.to(x_grad.dtype), None, None, None, None


class Whiten(nn.Module):
    def __init__(
            self,
            num_groups: int,
            whitening_limit: FloatLike,
            prob: Union[float, Tuple[float,float]],
            grad_scale: float):
        """
        Args:
          num_groups: the number of groups to divide the channel dim into before
            whitening.  We will attempt to make the feature covariance
            within each group, after mean subtraction, as "white" as possible,
            while having the same trace across all groups.
         whitening_limit: a value greater than 1.0, that dictates how much
           freedom we have to violate the constraints.  1.0 would mean perfectly
           white, with exactly the same trace across groups; larger values
           give more freedom.  E.g. 2.0.
         prob: the probability with which we apply the gradient modification
           (also affects the grad scale).  May be supplied as a float,
           or as a pair (min_prob, max_prob)

          grad_scale: determines the scale on the gradient term from this object,
            relative to the rest of the gradient on the attention weights.
            E.g. 0.02 (you may want to use smaller values than this if prob is large)
        """
        super(Whiten, self).__init__()
        assert num_groups >= 1
        assert float(whitening_limit) >= 1
        assert grad_scale >= 0
        self.num_groups = num_groups
        self.whitening_limit = whitening_limit
        if isinstance(prob, float):
            assert 0 < prob <= 1
            self.prob = prob
        else:
            (self.min_prob, self.max_prob) = prob
            assert 0 < self.min_prob < self.max_prob <= 1
            self.prob = self.max_prob
        self.name = None # will be set in training loop
        self.grad_scale = grad_scale

    def forward(self,
                x: Tensor) -> Tensor:
        """
        In the forward pass, this function just returns the input unmodified.
        In the backward pass, it will modify the gradients to ensure that the
        distribution in each group has close to (lambda times I) as the covariance
        after mean subtraction, with the same lambda across groups.
        For whitening_limit > 1, there will be more freedom to violate this
        constraint.

        Args:
           x: the input of shape (*, num_channels)

        Returns:
            x, unmodified.   You should make sure
        you use the returned value, or the graph will be freed
        and nothing will happen in backprop.
        """
        if not x.requires_grad or random.random() > self.prob or self.grad_scale == 0:
            return _no_op(x)
        else:
            whitening_limit = float(self.whitening_limit)
            if hasattr(self, 'min_prob') and random.random() < 0.25:
                # occasionally switch between min_prob and max_prob, based on whether
                # we are above or below the threshold.
                if _whitening_metric(x.to(torch.float32), self.num_groups) > whitening_limit:
                    # there would be a change to the grad.
                    self.prob = self.max_prob
                else:
                    self.prob = self.min_prob

            return WhiteningPenaltyFunction.apply(x,
                                                  self.num_groups,
                                                  whitening_limit,
                                                  self.grad_scale,
                                                  self.name)


class WithLoss(torch.autograd.Function):
    @staticmethod
    def forward(ctx, x: Tensor, y: Tensor):
        ctx.y_shape = y.shape
        return x
    @staticmethod
    def backward(ctx, ans_grad: Tensor):
        return ans_grad, torch.ones(ctx.y_shape,
                                    dtype=ans_grad.dtype,
                                    device=ans_grad.device)
def with_loss(x, y):
    # returns x but adds y.sum() to the loss function.
    return WithLoss.apply(x, y)


class LimitParamValue(torch.autograd.Function):
    @staticmethod
    def forward(ctx, x: Tensor, min: float, max: float):
        ctx.save_for_backward(x)
        ctx.min = min
        ctx.max = max
        return x
    @staticmethod
    def backward(ctx, x_grad: Tensor):
        x, = ctx.saved_tensors
        # where x < ctx.min, ensure all grads are negative (this will tend to make
        # x more positive).
        x_grad = x_grad * torch.where(torch.logical_and(x_grad > 0, x < ctx.min), -1.0, 1.0)
        # where x > ctx.max, ensure all grads are positive (this will tend to make
        # x more negative).
        x_grad *= torch.where(torch.logical_and(x_grad < 0, x > ctx.max), -1.0, 1.0)
        return x_grad, None, None

def limit_param_value(x: Tensor,
                      min: float, max: float,
                      prob: float = 0.6):
    # You apply this to (typically) an nn.Parameter during training to ensure that its
    # (elements mostly) stays within a supplied range.  This is done by modifying the
    # gradients in backprop.
    # It's not necessary to do this on every batch: do it only some of the time,
    # to save a little time.
    if random.random() < prob:
        return LimitParamValue.apply(x, min, max)
    else:
        return x


def _no_op(x: Tensor) -> Tensor:
    if (torch.jit.is_scripting()):
        return x
    else:
        # a no-op function that will have a node in the autograd graph,
        # to avoid certain bugs relating to backward hooks
        return x.chunk(1, dim=-1)[0]


class Identity(torch.nn.Module):
    def __init__(self):
        super(Identity, self).__init__()

    def forward(self, x):
        return _no_op(x)

class MaxEig(torch.nn.Module):
    """
    Modifies the backpropped derivatives of a function to try to discourage
    that any given direction in activation space accounts for more than
    a specified proportion of the covariance (e.g. 0.2).


    Args:
           num_channels: the number of channels
           channel_dim: the dimension/axis corresponding to the channel, e.g.
               -1, 0, 1, 2; will be interpreted as an offset from x.ndim if negative.
           max_var_per_eig:  the maximum proportion of the variance of the
               features/channels, after mean subtraction, that can come from
               any given eigenvalue.
           min_prob: the minimum probability with which we apply this during any invocation
               of forward(), assuming last time we applied the constraint it was
               not active; supplied for speed.
           scale: determines the scale with which we modify the gradients, relative
               to the existing / unmodified gradients
    """
    def __init__(
            self,
            num_channels: int,
            channel_dim: int,
            max_var_per_eig: float = 0.2,
            min_prob: float = 0.01,
            scale: float = 0.01,
    ):
        super(MaxEig, self).__init__()
        self.num_channels = num_channels
        self.channel_dim = channel_dim
        self.scale = scale
        assert max_var_per_eig == 0.0 or max_var_per_eig > 1.0 / num_channels
        self.max_var_per_eig = max_var_per_eig

        # we figure out the dominant direction using the power method: starting with
        # a random vector, keep multiplying by the covariance and renormalizing.
        with torch.no_grad():
            # arbitrary.. would use randn() but want to leave the rest of the model's
            # random parameters unchanged for comparison
            direction = torch.arange(num_channels).to(torch.float)
            direction = direction / direction.norm()
            self.register_buffer('max_eig_direction', direction)

        self.min_prob = min_prob
        # cur_prob is the current probability we'll use to apply the ActivationBalancer.
        # We'll regress this towards prob, each time we try to apply it and it is not
        # active.
        self.cur_prob = 1.0



    def forward(self, x: Tensor) -> Tensor:
        if (torch.jit.is_scripting() or
            self.max_var_per_eig <= 0 or
            random.random() > self.cur_prob):
            return _no_op(x)

        with torch.cuda.amp.autocast(enabled=False):
            eps = 1.0e-20
            orig_x = x
            x = x.to(torch.float32)
            with torch.no_grad():
                x = x.transpose(self.channel_dim, -1).reshape(-1, self.num_channels)
                x = x - x.mean(dim=0)
                new_direction, coeffs = self._find_direction_coeffs(x, self.max_eig_direction)
                x_var = (x**2).mean()
                x_residual = x - coeffs * new_direction
                x_residual_var = (x_residual**2).mean()

                # `variance_proportion` is the proportion of the variance accounted for
                # by the top eigen-direction.
                variance_proportion = (x_var - x_residual_var) / (x_var + 1.0e-20)

                # ensure new direction is nonzero even if x == 0, by including `direction`.
                self._set_direction(0.1 * self.max_eig_direction + new_direction)

            if random.random() < 0.01 or __name__ == "__main__":
                logging.info(f"variance_proportion = {variance_proportion.item()}, shape={tuple(orig_x.shape)}, cur_prob={self.cur_prob}")

            if variance_proportion >= self.max_var_per_eig:
                # The constraint is active.  Note, we should quite rarely
                # reach here, only near the beginning of training if we are
                # starting to diverge, should this constraint be active.
                cur_prob = self.cur_prob
                self.cur_prob = 1.0  # next time, do the update with probability 1.0.
                return MaxEigLimiterFunction.apply(orig_x, coeffs, new_direction,
                                                   self.channel_dim, self.scale)
            else:
                # let self.cur_prob exponentially approach self.min_prob, as
                # long as the constraint is inactive.
                self.cur_prob = 0.75 * self.cur_prob + 0.25 * self.min_prob
                return orig_x


    def _set_direction(self,
                       direction: Tensor):
        """
        Sets self.max_eig_direction to a normalized version of `direction`
        """
        direction = direction.detach()
        direction = direction / direction.norm()
        direction_sum = direction.sum().item()
        if direction_sum - direction_sum == 0:  # no inf/nan
            self.max_eig_direction[:] = direction
        else:
            logging.info(f"Warning: sum of direction in MaxEig is {direction_sum}, "
                         "num_channels={self.num_channels}, channel_dim={self.channel_dim}")


    def _find_direction_coeffs(self,
                               x: Tensor,
                               prev_direction: Tensor) -> Tuple[Tensor, Tensor]:
        """
        Figure out (an approximation to) the proportion of the variance of a set of
        feature vectors that can be attributed to the top eigen-direction.
        Args:
         x: a Tensor of shape (num_frames, num_channels), with num_frames > 1.
      prev_direction:  a Tensor of shape (num_channels,), that is our previous estimate
               of the top eigen-direction, or a random direction if this is the first
               iteration.  Does not have to be normalized, but should be nonzero.

    Returns: (cur_direction, coeffs), where:
         cur_direction: a Tensor of shape (num_channels,) that is the current
            estimate of the top eigen-direction.
         coeffs: a Tensor of shape (num_frames, 1) that minimizes, or
            approximately minimizes, (x - coeffs * cur_direction).norm()
          """
        (num_frames, num_channels) = x.shape
        assert num_channels > 1 and num_frames > 1
        assert prev_direction.shape == (num_channels,)
        # `coeffs` are the coefficients of `prev_direction` in x.
        # actually represent the coeffs up to a constant positive factor.
        coeffs = (x * prev_direction).sum(dim=1, keepdim=True) + 1.0e-10
        cur_direction =  (x * coeffs).sum(dim=0) / ((coeffs ** 2).sum() + 1.0e-20)
        return cur_direction, coeffs




class DoubleSwishFunction(torch.autograd.Function):
    """
      double_swish(x) = x * (torch.sigmoid(x-1) + alpha)
<<<<<<< HEAD
=======

>>>>>>> 983a690c
    for e.g. alpha=-0.05 (user supplied).
    This is a definition, originally motivated by its close numerical
    similarity to swish(swish(x)), where swish(x) =  x * sigmoid(x).

    Memory-efficient derivative computation:
     double_swish(x) = x * s, where s(x) = torch.sigmoid(x-1)
     double_swish'(x) = d/dx double_swish(x) =  x * s'(x) + x' * s(x) = x * s'(x) + s(x).
     Now, s'(x) = s(x) * (1-s(x)).
     double_swish'(x) =  x * s'(x) + s(x).
                      =  x * s(x) * (1-s(x)) + s(x).
                     = double_swish(x) * (1-s(x)) + s(x)
     ... so we just need to remember s(x) but not x itself.
    """

    @staticmethod
    def forward(ctx, x: Tensor, alpha: float) -> Tensor:
        requires_grad = x.requires_grad
        x_dtype = x.dtype
        ctx.alpha = alpha
        if x.dtype == torch.float16:
            x = x.to(torch.float32)

        s = torch.sigmoid(x - 1.0)
        y = x * s

        alpha = -0.05
        beta = 0.05
        x_limit = 0.15

        # another part of this formula is:
        # ... + 0.2 * x.clamp(min=-0.15, max=0.15)
        # the deriv of this is
        # beta * (x.abs() < x_limit).

        if requires_grad:
            deriv =  (y * (1 - s) + s)  # ignores the alpha part.
            deriv = deriv + (x.abs() < x_limit) * beta

            # notes on derivative of x * sigmoid(x - 1):
            # https://www.wolframalpha.com/input?i=d%2Fdx+%28x+*+sigmoid%28x-1%29%29
            # min \simeq -0.043638.  Take floor as -0.044 so it's a lower bund
            # max \simeq 1.1990.   Take ceil to be 1.2 so it's an upper bound.
            # the combination of "+ torch.rand_like(deriv)" and casting to torch.uint8 (which
            # floors), should be expectation-preserving.
            floor = -0.044
            ceil = 1.2 + beta
            d_scaled = ((deriv - floor) * (255.0 / (ceil - floor)) + torch.rand_like(deriv))
            if __name__ == "__main__":
                # for self-testing only.
                assert d_scaled.min() >= 0.0
                assert d_scaled.max() < 256.0
            d_int = d_scaled.to(torch.uint8)
            ctx.save_for_backward(d_int)
<<<<<<< HEAD
        y = y + alpha * x
=======
        y = y + alpha * x + beta * x.clamp(min=-x_limit, max=x_limit)
>>>>>>> 983a690c
        if x.dtype == torch.float16 or torch.is_autocast_enabled():
            y = y.to(torch.float16)
        return y

    @staticmethod
    def backward(ctx, y_grad: Tensor) -> Tensor:
        d, = ctx.saved_tensors
        alpha = ctx.alpha
        # the same constants as used in forward pass.
        alpha = -0.05
        beta = 0.05
        floor = -0.043637
        ceil = 1.2 + beta

        d = (d * ((ceil - floor) / 255.0) + floor)
<<<<<<< HEAD
        return (y_grad * (d + alpha)), None

class DoubleSwish(torch.nn.Module):
    def __init__(self,
                 alpha: float = -0.05):
        super().__init__()
        self.alpha = alpha

    def extra_repr(self) -> str:
        return 'alpha={}'.format(self.alpha)
=======
        return (y_grad * (d + alpha))

class DoubleSwish(torch.nn.Module):
    def __init__(self):
        super().__init__()

>>>>>>> 983a690c

    def forward(self, x: Tensor) -> Tensor:
        """Return double-swish activation function which is an approximation to Swish(Swish(x)),
        that we approximate closely with x * sigmoid(x-1).
        """
        if torch.jit.is_scripting():
<<<<<<< HEAD
            return x * (torch.sigmoid(x - 1.0) + self.alpha)
        return DoubleSwishFunction.apply(x, self.alpha)
=======
            return x * (torch.sigmoid(x - 1.0) - 0.05) + 0.05 * x.clamp(min=-0.15, max=0.15)
        return DoubleSwishFunction.apply(x)
>>>>>>> 983a690c


class TanSwishFunction(torch.autograd.Function):
    """
      double_swish(x) = tan(x) * torch.sigmoid(x-1)


      entering: d/dx(tanh(x) * sigmoid(x-1))
      into wolfram alpha, I see that the range of this function is
        -0.0498087 <= y <= 0.417894
      let's make it (as we don't know how this was rounded):
        -0.0498088 <= y <= 0.417895
    """

    @staticmethod
    def forward(ctx, x: Tensor) -> Tensor:
        requires_grad = x.requires_grad
        if not requires_grad:
            return torch.tanh(x) * torch.sigmoid(x - 1.0)

        x_dtype = x.dtype
        if x.dtype == torch.float16:
            x = x.to(torch.float32)

        with torch.cuda.amp.autocast(enabled=False):
            with torch.enable_grad():
                x = x.detach()
                x.requires_grad = True
                y = torch.tanh(x) * torch.sigmoid(x - 1.0)
                y.backward(gradient=torch.ones_like(y))
                grad = x.grad
                floor = -0.0498088
                ceil = 0.417895
                d_scaled = ((grad - floor) * (255.0 / (ceil - floor)) + torch.rand_like(grad))
                if __name__ == "__main__":
                    # for self-testing only.
                    assert d_scaled.min() >= 0.0
                    assert d_scaled.max() < 256.0

                d_int = d_scaled.to(torch.uint8)
                ctx.save_for_backward(d_int)
                if x.dtype == torch.float16 or torch.is_autocast_enabled():
                    y = y.to(torch.float16)
                return y

    @staticmethod
    def backward(ctx, y_grad: Tensor) -> Tensor:
        d, = ctx.saved_tensors
        # the same constants as used in forward pass.
        floor = -0.0498088
        ceil = 0.417895
        d = (d * ((ceil - floor) / 255.0) + floor)
        return (y_grad * d)


class TanSwish(torch.nn.Module):
    def forward(self, x: Tensor) -> Tensor:
        """Return tan-swish activation function which is tanh(x) sigmoid(x-1)n
        """
        if torch.jit.is_scripting():
            return x.tanh() * torch.sigmoid(x - 1.0)
        return TanSwishFunction.apply(x)


def _test_max_eig():
    for proportion in [0.1, 0.5, 10.0]:
        logging.info(f"proportion = {proportion}")
        x = torch.randn(100, 128)
        direction = torch.randn(128)
        coeffs = torch.randn(100, 1)
        x += proportion * direction * coeffs

        x.requires_grad = True

        num_channels = 128
        m = MaxEig(num_channels,
                   1, # channel_dim
                   0.5, # max_var_per_eig
                   scale=0.1) # grad_scale


        for _ in range(4):
            y = m(x)

        y_grad = torch.randn_like(x)
        y.backward(gradient=y_grad)

        if proportion < 0.2:
            assert torch.allclose(x.grad, y_grad, atol=1.0e-02)
        elif proportion > 1.0:
            assert not torch.allclose(x.grad, y_grad)


def _test_whiten():
    for proportion in [0.1, 0.5, 10.0]:
        logging.info(f"_test_whiten(): proportion = {proportion}")
        x = torch.randn(100, 128)
        direction = torch.randn(128)
        coeffs = torch.randn(100, 1)
        x += proportion * direction * coeffs

        x.requires_grad = True

        num_channels = 128
        m = Whiten(1, # num_groups
                   5.0, # whitening_limit,
                   prob=1.0,
                   grad_scale=0.1) # grad_scale


        for _ in range(4):
            y = m(x)

        y_grad = torch.randn_like(x)
        y.backward(gradient=y_grad)

        if proportion < 0.2:
            assert torch.allclose(x.grad, y_grad)
        elif proportion > 1.0:
            assert not torch.allclose(x.grad, y_grad)



def _test_activation_balancer_sign():
    probs = torch.arange(0, 1, 0.01)
    N = 1000
    x = 1.0 * ((2.0 * (torch.rand(probs.numel(), N) < probs.unsqueeze(-1))) - 1.0)
    x = x.detach()
    x.requires_grad = True
    m = ActivationBalancer(
        probs.numel(),
        channel_dim=0,
        min_positive=0.05,
        max_positive=0.95,
        max_factor=0.2,
        min_abs=0.0,
    )

    y_grad = torch.sign(torch.randn(probs.numel(), N))

    y = m(x)
    y.backward(gradient=y_grad)
    print("_test_activation_balancer_sign: x = ", x)
    print("_test_activation_balancer_sign: y grad = ", y_grad)
    print("_test_activation_balancer_sign: x grad = ", x.grad)


def _test_activation_balancer_magnitude():
    magnitudes = torch.arange(0, 1, 0.01)
    N = 1000
    x = torch.sign(torch.randn(magnitudes.numel(), N)) * magnitudes.unsqueeze(
        -1
    )
    x = x.detach()
    x.requires_grad = True
    m = ActivationBalancer(
        magnitudes.numel(),
        channel_dim=0,
        min_positive=0.0,
        max_positive=1.0,
        max_factor=0.2,
        min_abs=0.2,
        max_abs=0.8,
        min_prob=1.0,
    )

    y_grad = torch.sign(torch.randn(magnitudes.numel(), N))

    y = m(x)
    y.backward(gradient=y_grad)
    print("_test_activation_balancer_magnitude: x = ", x)
    print("_test_activation_balancer_magnitude: y grad = ", y_grad)
    print("_test_activation_balancer_magnitude: x grad = ", x.grad)


def _test_basic_norm():
    num_channels = 128
    m = BasicNorm(num_channels=num_channels, channel_dim=1)

    x = torch.randn(500, num_channels)

    y = m(x)

    assert y.shape == x.shape
    x_rms = (x ** 2).mean().sqrt()
    y_rms = (y ** 2).mean().sqrt()
    print("x rms = ", x_rms)
    print("y rms = ", y_rms)
    assert y_rms < x_rms
    assert y_rms > 0.5 * x_rms


def _test_double_swish_deriv():
    x = torch.randn(10, 12, dtype=torch.double) * 3.0
    x.requires_grad = True
    m = DoubleSwish()

    tol = ((1.2-(-0.043637))/255.0)
    torch.autograd.gradcheck(m, x, atol=tol)


    # for self-test.
    x = torch.randn(1000, 1000, dtype=torch.double) * 3.0
    x.requires_grad = True
    y = m(x)

def _test_tan_swish_deriv():
    x = torch.randn(10, 12, dtype=torch.double) * 3.0
    x.requires_grad = True
    m = TanSwish()

    tol = ((1.2-(-0.043637))/255.0)
    torch.autograd.gradcheck(m, x, atol=tol)


    # for self-test.
    x = torch.randn(1000, 1000, dtype=torch.double) * 3.0
    x.requires_grad = True
    y = m(x)



def _test_softmax():
    a = torch.randn(2, 10, dtype=torch.float64)
    b = a.clone()
    a.requires_grad = True
    b.requires_grad = True
    a.softmax(dim=1)[:,0].sum().backward()
    print("a grad = ", a.grad)
    softmax(b, dim=1)[:,0].sum().backward()
    print("b grad = ", b.grad)
    assert torch.allclose(a.grad, b.grad)



if __name__ == "__main__":
    logging.getLogger().setLevel(logging.INFO)
    torch.set_num_threads(1)
    torch.set_num_interop_threads(1)
    _test_softmax()
    _test_whiten()
    _test_max_eig()
    _test_activation_balancer_sign()
    _test_activation_balancer_magnitude()
    _test_basic_norm()
    _test_double_swish_deriv()
    _test_tan_swish_deriv()<|MERGE_RESOLUTION|>--- conflicted
+++ resolved
@@ -1065,10 +1065,7 @@
 class DoubleSwishFunction(torch.autograd.Function):
     """
       double_swish(x) = x * (torch.sigmoid(x-1) + alpha)
-<<<<<<< HEAD
-=======
-
->>>>>>> 983a690c
+
     for e.g. alpha=-0.05 (user supplied).
     This is a definition, originally motivated by its close numerical
     similarity to swish(swish(x)), where swish(x) =  x * sigmoid(x).
@@ -1084,10 +1081,9 @@
     """
 
     @staticmethod
-    def forward(ctx, x: Tensor, alpha: float) -> Tensor:
+    def forward(ctx, x: Tensor) -> Tensor:
         requires_grad = x.requires_grad
         x_dtype = x.dtype
-        ctx.alpha = alpha
         if x.dtype == torch.float16:
             x = x.to(torch.float32)
 
@@ -1122,11 +1118,7 @@
                 assert d_scaled.max() < 256.0
             d_int = d_scaled.to(torch.uint8)
             ctx.save_for_backward(d_int)
-<<<<<<< HEAD
-        y = y + alpha * x
-=======
         y = y + alpha * x + beta * x.clamp(min=-x_limit, max=x_limit)
->>>>>>> 983a690c
         if x.dtype == torch.float16 or torch.is_autocast_enabled():
             y = y.to(torch.float16)
         return y
@@ -1134,7 +1126,6 @@
     @staticmethod
     def backward(ctx, y_grad: Tensor) -> Tensor:
         d, = ctx.saved_tensors
-        alpha = ctx.alpha
         # the same constants as used in forward pass.
         alpha = -0.05
         beta = 0.05
@@ -1142,38 +1133,20 @@
         ceil = 1.2 + beta
 
         d = (d * ((ceil - floor) / 255.0) + floor)
-<<<<<<< HEAD
-        return (y_grad * (d + alpha)), None
-
-class DoubleSwish(torch.nn.Module):
-    def __init__(self,
-                 alpha: float = -0.05):
-        super().__init__()
-        self.alpha = alpha
-
-    def extra_repr(self) -> str:
-        return 'alpha={}'.format(self.alpha)
-=======
         return (y_grad * (d + alpha))
 
 class DoubleSwish(torch.nn.Module):
     def __init__(self):
         super().__init__()
 
->>>>>>> 983a690c
 
     def forward(self, x: Tensor) -> Tensor:
         """Return double-swish activation function which is an approximation to Swish(Swish(x)),
         that we approximate closely with x * sigmoid(x-1).
         """
         if torch.jit.is_scripting():
-<<<<<<< HEAD
-            return x * (torch.sigmoid(x - 1.0) + self.alpha)
-        return DoubleSwishFunction.apply(x, self.alpha)
-=======
             return x * (torch.sigmoid(x - 1.0) - 0.05) + 0.05 * x.clamp(min=-0.15, max=0.15)
         return DoubleSwishFunction.apply(x)
->>>>>>> 983a690c
 
 
 class TanSwishFunction(torch.autograd.Function):
