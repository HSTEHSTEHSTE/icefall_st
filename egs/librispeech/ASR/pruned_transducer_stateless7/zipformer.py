#!/usr/bin/env python3
# Copyright (c)  2021  University of Chinese Academy of Sciences (author: Han Zhu)
#
# See ../../../../LICENSE for clarification regarding multiple authors
#
# Licensed under the Apache License, Version 2.0 (the "License");
# you may not use this file except in compliance with the License.
# You may obtain a copy of the License at
#
#     http://www.apache.org/licenses/LICENSE-2.0
#
# Unless required by applicable law or agreed to in writing, software
# distributed under the License is distributed on an "AS IS" BASIS,
# WITHOUT WARRANTIES OR CONDITIONS OF ANY KIND, either express or implied.
# See the License for the specific language governing permissions and
# limitations under the License.

import copy
import math
import warnings
import itertools
from typing import List, Optional, Tuple, Union
import logging
import torch
import random
from encoder_interface import EncoderInterface
from scaling import (
    ActivationBalancer,
    BasicNorm,
    MaxEig,
    DoubleSwish,
    TanSwish,
    ScaledConv1d,
    ScaledLinear,  # not as in other dirs.. just scales down initial parameter values.
    Whiten,
    Identity,  # more friendly to backward hooks than nn.Identity(), for diagnostic reasons.
    penalize_abs_values_gt,
    softmax,
    ScheduledFloat,
    FloatLike,
    limit_param_value,
)
from torch import Tensor, nn

from icefall.utils import make_pad_mask
from icefall.dist import get_rank


class Zipformer(EncoderInterface):
    """
    Args:

    Note: all "int or Tuple[int]" arguments below will be treated as lists of the same length
    as downsampling_factor if they are single ints or one-element tuples.  The length of
    downsampling_factor defines the number of stacks.


        num_features (int): Number of input features, e.g. 40.
        output_downsampling_factor (int): how much to downsample at the output.  Note:
            we also downsample by a factor of 2 in the Conv2dSubsampling encoder.
            You should probably leave this at 2.
        downsampling_factor (Tuple[int]): downsampling factor for each encoder stack.
           Note: this is in addition to the downsampling factor of 2 that is applied in
           the frontend (self.encoder_embed).
        encoder_dim (Tuple[int]): embedding dimension of each of the encoder stacks, one per
           encoder stack.
        num_encoder_layers (int or Tuple[int])): number of encoder layers for each stack
        encoder_unmasked_dim (int or Tuple[int]): unmasked dimension in each of
            the encoder stacks for purposes of per-frame dropout (recommend 256 for
            now).
        query_head_dim (int or Tuple[int]): dimension of query and key per attention
           head: per stack, if a tuple..
        value_head_dim (int or Tuple[int]): dimension of value in each attention head
        pos_head_dim (int or Tuple[int]): dimension of positional-encoding projection per
           attention head
        num_heads: (int or Tuple[int]): number of heads in the self-attention mechanism.
              Must be at least 4.
        feedforward_dim (int or Tuple[int]): hidden dimension in feedforward modules
        cnn_module_kernel (int or Tuple[int])): Kernel size of convolution module

        pos_dim (int): the dimension of each positional-encoding vector prior to projection,
            e.g. 128.

        dropout (float): dropout rate
        warmup_batches (float): number of batches to warm up over; this controls
          dropout of encoder layers.
    """

    def __init__(
            self,
            num_features: int,
            output_downsampling_factor: int = 2,
            downsampling_factor: Tuple[int] = (2, 4),
            encoder_dim: Union[int, Tuple[int]] = 384,
            num_encoder_layers: Union[int, Tuple[int]] = 4,
            encoder_unmasked_dim: Union[int, Tuple[int]] = 256,
            query_head_dim: Union[int, Tuple[int]]  = 24,
            pos_head_dim: Union[int, Tuple[int]]  = 4,
            value_head_dim: Union[int, Tuple[int]] = 12,
            num_heads: Union[int, Tuple[int]] = 8,
            feedforward_dim: Union[int, Tuple[int]] = 1536,
            cnn_module_kernel: Union[int, Tuple[int]] = 31,
            pos_dim: int = 192,
            dropout: float = 0.1,
            warmup_batches: float = 4000.0,
    ) -> None:
        super(Zipformer, self).__init__()

        # this is not the probability of skipping a layer.  It is the probability of
        # dropping out the "skip module" which allows the model to skip groups of
        # encoder stacks; when it's dropped out like this, it means we are forced
        # to take the "direct" (non-bypass) path.
        self.layer_skip_dropout_prob = ScheduledFloat((0.0, 0.5),
                                                      (warmup_batches, 0.025))

        def _to_tuple(x):
            """ Converts a single int or a 1-tuple of an int to a tuple with the same length
            as downsampling_factor"""
            if isinstance(x, int):
                x = (x,)
            if len(x) == 1:
                x = x * len(downsampling_factor)
            else:
                assert len(x) == len(downsampling_factor) and isinstance(x[0], int)
            return x

        self.num_features = num_features  # int
        self.output_downsampling_factor = output_downsampling_factor # int
        self.downsampling_factor = downsampling_factor # tuple
        self.encoder_dim = encoder_dim = _to_tuple(encoder_dim) # tuple
        self.encoder_unmasked_dim = encoder_unmasked_dim = _to_tuple(encoder_unmasked_dim) # tuple
        num_encoder_layers = _to_tuple(num_encoder_layers)
        query_head_dim = _to_tuple(query_head_dim)
        value_head_dim = _to_tuple(value_head_dim)
        pos_head_dim = _to_tuple(pos_head_dim)
        num_heads = _to_tuple(num_heads)
        feedforward_dim = _to_tuple(feedforward_dim)
        cnn_module_kernel = _to_tuple(cnn_module_kernel)


        for u,d in zip(encoder_unmasked_dim, encoder_dim):
            assert u <= d

        # self.encoder_embed converts the input of shape (N, T, num_features)
        # to the shape (N, (T - 7) // 2, encoder_dims).
        # That is, it does two things simultaneously:
        #   (1) subsampling: T -> (T - 7) // 2
        #   (2) embedding: num_features -> encoder_dims
        # In the normal configuration, we will downsample once more at the end
        # by a factor of 2, and most of the encoder stacks will run at a lower
        # sampling rate.
        self.encoder_embed = Conv2dSubsampling(num_features, encoder_dim[0],
                                               dropout=dropout)


        # each one will be ZipformerEncoder or DownsampledZipformerEncoder
        encoders = []

        num_encoders = len(downsampling_factor)
        for i in range(num_encoders):
            encoder_layer = ZipformerEncoderLayer(
                embed_dim=encoder_dim[i],
                pos_dim=pos_dim,
                num_heads=num_heads[i],
                query_head_dim=query_head_dim[i],
                pos_head_dim=pos_head_dim[i],
                value_head_dim=value_head_dim[i],
                feedforward_dim=feedforward_dim[i],
                dropout=dropout,
                cnn_module_kernel=cnn_module_kernel[i],
            )

            # For the segment of the warmup period, we let the Conv2dSubsampling
            # layer learn something.  Then we start to warm up the other encoders.
            encoder = ZipformerEncoder(
                encoder_layer,
                num_encoder_layers[i],
                pos_dim=pos_dim,
                dropout=dropout,
                warmup_begin=warmup_batches * (i + 1) / (num_encoders + 1),
                warmup_end=warmup_batches * (i + 2) / (num_encoders + 1)
            )

            if downsampling_factor[i] != 1:
                encoder = DownsampledZipformerEncoder(
                    encoder,
                    input_dim=encoder_dim[i-1] if i > 0 else encoder_dim[0],
                    output_dim=encoder_dim[i],
                    downsample=downsampling_factor[i],
                )
            encoders.append(encoder)
        self.encoders = nn.ModuleList(encoders)

        # initializes self.skip_layers and self.skip_modules
        self._init_skip_modules()

        self.downsample_output = AttentionDownsample(encoder_dim[-1],
                                                     encoder_dim[-1],
                                                     downsample=output_downsampling_factor)


    def _init_skip_modules(self):
        """
        If self.downampling_factor = (1, 2, 4, 8, 4, 2), then at the input of layer
        indexed 4 (in zero indexing), with has subsapling_factor=4, we combine the output of
        layers 2 and 3; and at the input of layer indexed 5, which which has subsampling_factor=2,
        we combine the outputs of layers 1 and 5.
        """
        skip_layers = []
        skip_modules = []
        z = self.downsampling_factor
        for i in range(len(z)):
            if i <= 1 or z[i-1] <= z[i]:
                skip_layers.append(None)
                skip_modules.append(Identity())
            else:
                # TEMP
                for j in range(i-2, -1, -1):
                    if z[j] <= z[i] or j == 0:
                        # TEMP logging statement.
                        logging.info(f"At encoder stack {i}, which has downsampling_factor={z[i]}, we will "
                                     f"combine the outputs of layers {j} and {i-1}, with downsampling_factor={z[j]} and {z[i-1]}.")
                        skip_layers.append(j)
                        skip_modules.append(SimpleCombiner(self.encoder_dim[j],
                                                           self.encoder_dim[i-1],
                                                           min_weight=(0.0, 0.25)))
                        break
        self.skip_layers = skip_layers
        self.skip_modules = nn.ModuleList(skip_modules)

    def get_feature_masks(
            self,
            x: torch.Tensor) -> List[Union[float, Tensor]]:
        """
        In eval mode, returns [1.0] * num_encoders; in training mode, returns a number of
        randomized feature masks, one per encoder.
        On e.g. 15% of frames, these masks will zero out all enocder dims larger than
        some supplied number, e.g. >256, so in effect on those frames we are using
        a smaller encoer dim.

        We generate the random masks at this level because we want the 2 masks to 'agree'
        all the way up the encoder stack. This will mean that the 1st mask will have
        mask values repeated self.zipformer_subsampling_factor times.

        Args:
           x: the embeddings (needed for the shape and dtype and device), of shape
             (num_frames, batch_size, encoder_dims0)
        """
        num_encoders = len(self.encoder_dim)
        if not self.training:
            return [ 1.0 ] * num_encoders

        (num_frames0, batch_size, _encoder_dims0) = x.shape

        assert self.encoder_dim[0] == _encoder_dims0

        max_downsampling_factor = max(self.downsampling_factor)

        num_frames_max = (num_frames0 + max_downsampling_factor - 1)

        feature_mask_dropout_prob = 0.15

        # frame_mask_max shape: (num_frames_max, batch_size, 1)
        frame_mask_max = (torch.rand(num_frames_max, batch_size, 1,
                                    device=x.device) >
                          feature_mask_dropout_prob).to(x.dtype)

        feature_masks = []
        for i in range(num_encoders):
            ds = self.downsampling_factor[i]
            upsample_factor = (max_downsampling_factor // ds)

            frame_mask = (frame_mask_max.unsqueeze(1).expand(num_frames_max, upsample_factor,
                                                            batch_size, 1)
                          .reshape(num_frames_max * upsample_factor, batch_size, 1))
            num_frames = (num_frames0 + ds - 1) // ds
            frame_mask = frame_mask[:num_frames]
            feature_mask = torch.ones(num_frames, batch_size, self.encoder_dim[i],
                                      dtype=x.dtype, device=x.device)
            u = self.encoder_unmasked_dim[i]
            feature_mask[:, :, u:] *= frame_mask
            feature_masks.append(feature_mask)

        return feature_masks


    def forward(
        self, x: torch.Tensor, x_lens: torch.Tensor,
    ) -> Tuple[torch.Tensor, torch.Tensor]:
        """
        Args:
          x:
            The input tensor. Its shape is (batch_size, seq_len, feature_dim).
          x_lens:
            A tensor of shape (batch_size,) containing the number of frames in
            `x` before padding.
        Returns:
          Return a tuple containing 2 tensors:
            - embeddings: its shape is (batch_size, output_seq_len, encoder_dim[-1])
            - lengths, a tensor of shape (batch_size,) containing the number
              of frames in `embeddings` before padding.
        """
        x = self.encoder_embed(x)

        x = x.permute(1, 0, 2)  # (N, T, C) -> (T, N, C)

        with warnings.catch_warnings():
            warnings.simplefilter("ignore")
            lengths = (x_lens - 7) // 2
        assert x.size(0) == lengths.max().item()
        mask = make_pad_mask(lengths)

        outputs = []
        feature_masks = self.get_feature_masks(x)

        for i, module in enumerate(self.encoders):
            ds = self.downsampling_factor[i]
            if self.skip_layers[i] is not None:
                # this how we implement U-net-like skipping of some series of
                # stacks.  The layer_skip_dropout_prob is to discourage it, especially
                # early in training, from completely ignoring the middle layers.
                if not (self.training and random.random() < float(self.layer_skip_dropout_prob)):
                    x = self.skip_modules[i](outputs[self.skip_layers[i]], x)
            x = module(x,
                       feature_mask=feature_masks[i],
                       src_key_padding_mask=None if mask is None else mask[...,::ds])
            outputs.append(x)

        x = self.downsample_output(x)
        # class Downsample has this rounding behavior..
        assert self.output_downsampling_factor == 2
        lengths = (lengths + 1) // 2

        x = x.permute(1, 0, 2)  # (T, N, C) ->(N, T, C)

        return x, lengths


class ZipformerEncoderLayer(nn.Module):
    """
    Args:
        embed_dim: the number of expected features in the input (required).
        nhead: the number of heads in the multiheadattention models (required).
        feedforward_dim: the dimension of the feedforward network model (default=2048).
        dropout: the dropout value (default=0.1).
        cnn_module_kernel (int): Kernel size of convolution module.

    Examples::
        >>> encoder_layer = ZipformerEncoderLayer(embed_dim=512, nhead=8)
        >>> src = torch.rand(10, 32, 512)
        >>> pos_emb = torch.rand(32, 19, 512)
        >>> out = encoder_layer(src, pos_emb)
    """
    def __init__(
            self,
            embed_dim: int,
            pos_dim: int,
            num_heads: int,
            query_head_dim: int,
            pos_head_dim: int,
            value_head_dim: int,
            feedforward_dim: int,
            dropout: float = 0.1,
            cnn_module_kernel: int = 31,
            # layer_skip_rate will be overwritten to change warmup begin and end times.
            # treating batch_index == 0.0 specially is just to get scan_pessimistic_batches_for_oom()
            # to work correctly.
            layer_skip_rate: FloatLike = ScheduledFloat((0.0, 0.5), (4000.0, 0.05), default=0),
            dynamic_skip_rate: FloatLike = ScheduledFloat((0.0, 0.2), (4000.0, 0.0), default=0),
            squeeze_const_attention_rate: FloatLike = ScheduledFloat((0.0, 0.5), (4000.0, 0.05), default=0),
            bypass_min: FloatLike = ScheduledFloat((0.0, 0.75), (20000.0, 0.25), default=0),
            bypass_max: FloatLike = 1.0,
    ) -> None:
        super(ZipformerEncoderLayer, self).__init__()
        self.embed_dim = embed_dim

        # probability of skipping the entire layer.
        self.layer_skip_rate = copy.deepcopy(layer_skip_rate)
        # skip probability for dynamic modules (meaning: anything but feedforward)
        self.dynamic_skip_rate = copy.deepcopy(dynamic_skip_rate)
        # min and max for self.bypass_scale, applied with probability 0.5 to avoid grads
        # ever becoming zero.
        self.bypass_min = copy.deepcopy(bypass_min)
        self.bypass_max = copy.deepcopy(bypass_max)
        self.squeeze_const_attention_rate = copy.deepcopy(squeeze_const_attention_rate)

        self.self_attn_weights = RelPositionMultiheadAttentionWeights(
            embed_dim, pos_dim=pos_dim, num_heads=num_heads,
            query_head_dim=query_head_dim, pos_head_dim=pos_head_dim,
            dropout=0.0,
        )

        self.self_attn = SelfAttention(embed_dim, num_heads,
                                        value_head_dim)

        self.feed_forward1 = FeedforwardModule(embed_dim,
                                               feedforward_dim,
                                               dropout)

        self.feed_forward2 = FeedforwardModule(embed_dim,
                                               feedforward_dim,
                                               dropout)

        #self.conv_module1 = ConvolutionModule(embed_dim,
        #cnn_module_kernel)
        self.nonlin_attention_module = NonlinAttentionModule(embed_dim)


        self.conv_module = ConvolutionModule(embed_dim,
                                             cnn_module_kernel)


        self.attention_squeeze1 = AttentionSqueeze(embed_dim)
        self.attention_squeeze2 = AttentionSqueeze(embed_dim)

        self.norm_final = BasicNorm(embed_dim)

        self.bypass_scale = nn.Parameter(torch.full((embed_dim,), 0.5))

        # try to ensure the output is close to zero-mean (or at least, zero-median).
        self.balancer = ActivationBalancer(
            embed_dim, channel_dim=-1,
            min_positive=0.45, max_positive=0.55,
            max_abs=6.0,
        )
        self.whiten = Whiten(num_groups=1,
                             whitening_limit=5.0,
                             prob=(0.025, 0.25),
                             grad_scale=0.01)

    def get_bypass_scale(self):
        if torch.jit.is_scripting() or not self.training:
            return self.bypass_scale
        else:
            return limit_param_value(self.bypass_scale,
                                     min=float(self.bypass_min),
                                     max=float(self.bypass_max))

    def forward(
        self,
        src: Tensor,
        pos_emb: Tensor,
        src_mask: Optional[Tensor] = None,
        src_key_padding_mask: Optional[Tensor] = None,
    ) -> Tensor:
        """
        Pass the input through the encoder layer.

        Args:
            src: the sequence to the encoder layer (required).
            pos_emb: Positional embedding tensor (required).
            src_mask: the mask for the src sequence (optional).
            src_key_padding_mask: the mask for the src keys per batch (optional).
        batch_split: if not None, this layer will only be applied to

        Shape:
            src: (S, N, E).
            pos_emb: (N, 2*S-1, E)
            src_mask: (S, S).
            src_key_padding_mask: (N, S).
            S is the source sequence length, N is the batch size, E is the feature number
        """
        if self.training and random.random() < float(self.layer_skip_rate):
            # skip the layer
            return src

        src_orig = src

        momentum_alpha = 0.66
        # the -0.333 below is "how strong" to make the negative momentum.
        # the (1-momentum_alpha) cancels out the 1/(1-momentum_alpha) factor from
        # adding up powers of momentum_alpha
        momentum_rate = -0.333 * (1 - momentum_alpha)
        momentum = 0.0


        # dropout rate for non-feedforward submodules
        dynamic_skip_rate = float(self.dynamic_skip_rate) if self.training else 0.0
        # multi-headed self-attention module
        use_self_attn = (random.random() >= dynamic_skip_rate)

        if torch.jit.is_scripting() or use_self_attn:
            # attn_weights: (num_heads, batch_size, seq_len, seq_len)
            attn_weights = self.self_attn_weights(
                src,
                pos_emb=pos_emb,
                attn_mask=src_mask,
                key_padding_mask=src_key_padding_mask,
            )

<<<<<<< HEAD

            squeeze_weights = attn_weights[1:2]
            if random.random() < float(self.squeeze_const_attention_rate):
                # this form of dropout makes the attention-weights used for the
                # squeeze-excite modules constant wherever they are not masked.  The intention
                # is to encourage these modules to do something similar to an averaging-over-time
                # operation.
                squeeze_weights = (squeeze_weights > 0.0).to(squeeze_weights.dtype)
                # make sure they sum to 1 over the last axis.
                squeeze_weights = squeeze_weights * (1.0 / squeeze_weights.sum(dim=-1, keepdim=True))
=======
        def add_to_src(src, momentum, x):
            src = src + x + momentum_rate * momentum
            momentum = (momentum * momentum_alpha) + x
            return src, momentum

>>>>>>> 1826648d

        if torch.jit.is_scripting() or use_self_attn:
            src, momentum = add_to_src(src, momentum,
                                       self.nonlin_attention_module(src, attn_weights[0:1]))


        src, momentum = add_to_src(src, momentum,
                                   self.feed_forward1(src))

        # pooling module
        if torch.jit.is_scripting() or use_self_attn:
<<<<<<< HEAD
            src = src + self.attention_squeeze1(src, squeeze_weights)
=======
            src, momentum = add_to_src(src, momentum,
                                       self.attention_squeeze1(src, attn_weights[1:2]))
>>>>>>> 1826648d

        if torch.jit.is_scripting() or use_self_attn:
            src, momentum = add_to_src(src, momentum, self.self_attn(
                src, attn_weights))

        if torch.jit.is_scripting() or random.random() >= dynamic_skip_rate:
            src, momentum = add_to_src(src, momentum,
                                       self.conv_module(src, src_key_padding_mask=src_key_padding_mask))

        src, momentum = add_to_src(src, momentum,
                                   self.feed_forward2(src))

        # pooling module
        if torch.jit.is_scripting() or use_self_attn:
<<<<<<< HEAD
            src = src + self.attention_squeeze2(src, squeeze_weights)
=======
            src, momentum = add_to_src(src, momentum,
                                       self.attention_squeeze2(src, attn_weights[2:3]))
>>>>>>> 1826648d

        src = self.norm_final(self.balancer(src))

        delta = src - src_orig

        src = src_orig + delta * self.get_bypass_scale()

        return self.whiten(src)


class ZipformerEncoder(nn.Module):
    r"""ZipformerEncoder is a stack of N encoder layers

    Args:
        encoder_layer: an instance of the ZipformerEncoderLayer() class (required).
        num_layers: the number of sub-encoder-layers in the encoder (required).
       pos_dim: the dimension for the relative positional encoding

    Examples::
        >>> encoder_layer = ZipformerEncoderLayer(embed_dim=512, nhead=8)
        >>> zipformer_encoder = ZipformerEncoder(encoder_layer, num_layers=6)
        >>> src = torch.rand(10, 32, 512)
        >>> out = zipformer_encoder(src)
    """
    def __init__(
            self,
            encoder_layer: nn.Module,
            num_layers: int,
            pos_dim: int,
            dropout: float,
            warmup_begin: float,
            warmup_end: float,
            initial_layerdrop_rate: float = 0.5,
            final_layerdrop_rate: float = 0.05,
    ) -> None:
        super().__init__()
        self.encoder_pos = CompactRelPositionalEncoding(pos_dim, dropout_rate=0.15,
                                                        length_factor=3.0)

        self.layers = nn.ModuleList(
            [copy.deepcopy(encoder_layer) for i in range(num_layers)]
        )
        self.num_layers = num_layers

        assert 0 <= warmup_begin <= warmup_end

        delta = (1. / num_layers) * (warmup_end - warmup_begin)
        cur_begin = warmup_begin  # interpreted as a training batch index
        for i in range(num_layers):
            cur_end = cur_begin + delta
            # treating batch_index=0.0 specially is just to get scan_pessimistic_batches_for_oom()
            self.layers[i].layer_skip_rate = ScheduledFloat((cur_begin, initial_layerdrop_rate),
                                                            (cur_end, final_layerdrop_rate),
                                                            default=0.0)
            cur_begin = cur_end


    def forward(
        self,
        src: Tensor,
        feature_mask: Union[Tensor, float] = 1.0,
        mask: Optional[Tensor] = None,
        src_key_padding_mask: Optional[Tensor] = None,
    ) -> Tensor:
        r"""Pass the input through the encoder layers in turn.

        Args:
            src: the sequence to the encoder (required).
            feature_mask: something that broadcasts with src, that we'll multiply `src`
               by at every layer.
            mask: the mask for the src sequence (optional).
            src_key_padding_mask: the mask for the src keys per batch (optional).

        Shape:
            src: (S, N, E).
            pos_emb: (N, 2*S-1, E)
            mask: (S, S).
            src_key_padding_mask: (N, S).
            S is the source sequence length, T is the target sequence length, N is the batch size, E is the feature number

        Returns: (x, x_no_combine), both of shape (S, N, E)
        """
        pos_emb = self.encoder_pos(src)
        output = src


        rnd_seed = src.numel() + random.randint(0, 1000)

        output = output * feature_mask

        for i, mod in enumerate(self.layers):
            output = mod(
                output,
                pos_emb,
                src_mask=mask,
                src_key_padding_mask=src_key_padding_mask,
            )

            output = output * feature_mask

        return output


class DownsampledZipformerEncoder(nn.Module):
    r"""
    DownsampledZipformerEncoder is a zipformer encoder evaluated at a reduced frame rate,
    after convolutional downsampling, and then upsampled again at the output, and combined
    with the origin input, so that the output has the same shape as the input.
    """
    def __init__(self,
                 encoder: nn.Module,
                 input_dim: int,
                 output_dim: int,
                 downsample: int):
        super(DownsampledZipformerEncoder, self).__init__()
        self.downsample_factor = downsample
        self.downsample = AttentionDownsample(input_dim, output_dim, downsample)
        self.encoder = encoder
        self.upsample = SimpleUpsample(output_dim, downsample)
        self.out_combiner = SimpleCombiner(input_dim,
                                           output_dim,
                                           min_weight=(0.0, 0.25))


    def forward(self,
                src: Tensor,
                feature_mask: Union[Tensor, float] = 1.0,
                mask: Optional[Tensor] = None,
                src_key_padding_mask: Optional[Tensor] = None,
    ) -> Tuple[Tensor, Tensor]:
        r"""Downsample, go through encoder, upsample.

        Args:
            src: the sequence to the encoder (required).
            feature_mask: something that broadcasts with src, that we'll multiply `src`
               by at every layer.  feature_mask is expected to be already downsampled by
               self.downsample_factor.
            mask: the mask for the src sequence (optional).  CAUTION: we need to downsample
                  this, if we are to support it.  Won't work correctly yet.
            src_key_padding_mask: the mask for the src keys per batch (optional).  Should
                  be downsampled already.

        Shape:
            src: (S, N, E).
            mask: (S, S).
            src_key_padding_mask: (N, S).
            S is the source sequence length, T is the target sequence length, N is the batch size, E is the feature number

        Returns: output of shape (S, N, F) where F is the number of output features
            (output_dim to constructor)
        """
        src_orig = src
        src = self.downsample(src)
        ds = self.downsample_factor
        if mask is not None:
            mask = mask[::ds,::ds]

        src = self.encoder(
            src, feature_mask=feature_mask, mask=mask, src_key_padding_mask=mask,
        )
        src = self.upsample(src)
        # remove any extra frames that are not a multiple of downsample_factor
        src = src[:src_orig.shape[0]]

        return self.out_combiner(src_orig, src)


class DownsamplingZipformerEncoder(nn.Module):
    r"""
    DownsamplingZipformerEncoder is a zipformer encoder that downsamples its input
    by a specified factor before feeding it to the zipformer layers.
    """
    def __init__(self,
                 encoder: nn.Module,
                 input_dim: int,
                 output_dim: int,
                 downsample: int):
        super(DownsampledZipformerEncoder, self).__init__()
        self.downsample_factor = downsample
        self.downsample = AttentionDownsample(input_dim, output_dim, downsample)
        self.encoder = encoder


    def forward(self,
                src: Tensor,
                feature_mask: Union[Tensor, float] = 1.0,
                mask: Optional[Tensor] = None,
                src_key_padding_mask: Optional[Tensor] = None,
    ) -> Tensor:
        r"""Downsample, go through encoder, upsample.

        Args:
            src: the sequence to the encoder (required).
            feature_mask: something that broadcasts with src, that we'll multiply `src`
               by at every layer.  feature_mask is expected to be already downsampled by
               self.downsample_factor.
            mask: the mask for the src sequence (optional).  CAUTION: we need to downsample
                  this, if we are to support it.  Won't work correctly yet.
            src_key_padding_mask: the mask for the src keys per batch (optional).

        Shape:
            src: (S, N, E).
            mask: (S, S).
            src_key_padding_mask: (N, S).
            S is the source sequence length, T is the target sequence length, N is the batch size, E is the feature number

        Returns: output of shape (S, N, F) where F is the number of output features
            (output_dim to constructor)
        """
        src_orig = src
        src = self.downsample(src)
        ds = self.downsample_factor
        if mask is not None:
            mask = mask[::ds,::ds]
        if src_key_padding_mask is not None:
            src_key_padding_mask = src_key_padding_mask[::ds]

        src = self.encoder(
            src, feature_mask=feature_mask, mask=mask, src_key_padding_mask=mask,
        )
        return src


class AttentionDownsample(torch.nn.Module):
    """
    Does downsampling with attention, by weighted sum, and a projection..
    """
    def __init__(self,
                 in_channels: int,
                 out_channels: int,
                 downsample: int):
        """
        Require out_channels > in_channels.
        """
        super(AttentionDownsample, self).__init__()
        self.query = nn.Parameter(torch.randn(in_channels) * (in_channels ** -0.5))

        # fill in the extra dimensions with a projection of the input
        if out_channels > in_channels:
            self.extra_proj = nn.Linear(in_channels * downsample,
                                        out_channels - in_channels,
                                        bias=False)
        else:
            self.extra_proj = None
        self.downsample = downsample

    def forward(self,
                src: Tensor) -> Tensor:
        """
        x: (seq_len, batch_size, in_channels)
        Returns a tensor of shape
           ( (seq_len+downsample-1)//downsample, batch_size, out_channels)
        """
        (seq_len, batch_size, in_channels) = src.shape
        ds = self.downsample
        d_seq_len = (seq_len + ds - 1) // ds

        # Pad to an exact multiple of self.downsample
        if seq_len != d_seq_len * ds:
            # right-pad src, repeating the last element.
            pad = d_seq_len * ds - seq_len
            src_extra = src[src.shape[0]-1:].expand(pad, src.shape[1], src.shape[2])
            src = torch.cat((src, src_extra), dim=0)
            assert src.shape[0] == d_seq_len * ds

        src = src.reshape(d_seq_len, ds, batch_size, in_channels)
        scores = (src * self.query).sum(dim=-1, keepdim=True)

        scores =  penalize_abs_values_gt(scores,
                                         limit=10.0,
                                         penalty=1.0e-04)

        weights = scores.softmax(dim=1)

        # ans1 is the first `in_channels` channels of the output
        ans = (src * weights).sum(dim=1)
        src = src.permute(0, 2, 1, 3).reshape(d_seq_len, batch_size, ds * in_channels)

        if self.extra_proj is not None:
            ans2 = self.extra_proj(src)
            ans = torch.cat((ans, ans2), dim=2)
        return ans


class SimpleUpsample(torch.nn.Module):
    """
    A very simple form of upsampling that mostly just repeats the input, but
    also adds a position-specific bias.
    """
    def __init__(self,
                 num_channels: int,
                 upsample: int):
        super(SimpleUpsample, self).__init__()
        self.bias = nn.Parameter(torch.randn(upsample, num_channels) * 0.01)

    def forward(self,
                src: Tensor) -> Tensor:
        """
        x: (seq_len, batch_size, num_channels)
        Returns a tensor of shape
           ( (seq_len*upsample), batch_size, num_channels)
        """
        upsample = self.bias.shape[0]
        (seq_len, batch_size, num_channels) = src.shape
        src = src.unsqueeze(1).expand(seq_len, upsample, batch_size, num_channels)
        src = src + self.bias.unsqueeze(1)
        src = src.reshape(seq_len * upsample, batch_size, num_channels)
        return src

class SimpleCombiner(torch.nn.Module):
    """
    A very simple way of combining 2 vectors of 2 different dims, via a
    learned weighted combination in the shared part of the dim.
    Args:
         dim1: the dimension of the first input, e.g. 256
         dim2: the dimension of the second input, e.g. 384.
    The output will have the same dimension as dim2.
    """
    def __init__(self,
                 dim1: int,
                 dim2: int,
                 min_weight: Tuple[float, float] = (0., 0.)):
        super(SimpleCombiner, self).__init__()
        assert dim2 >= dim1
        initial_weight1 = 0.1
        self.weight1 = nn.Parameter(torch.full((dim2,), initial_weight1))
        self.min_weight = min_weight

    def forward(self,
                src1: Tensor,
                src2: Tensor) -> Tensor:
        """
        src1: (*, dim1)
        src2: (*, dim2)

        Returns: a tensor of shape (*, dim2)
        """
        assert src1.shape[:-1] == src2.shape[:-1]
        dim1 = src1.shape[-1]
        dim2 = src2.shape[-1]


        weight1 = self.weight1
        if self.training:
            weight1 = limit_param_value(weight1,
                                        min=self.min_weight[0],
                                        max=1.0-self.min_weight[1])

        src1_dim = src1.shape[-1]
        src2_dim = src2.shape[-1]
        if src1_dim != src2_dim:
            if src1_dim < src2_dim:
                zeros_shape = list(src1.shape[:-1]) + [src2_dim - src1_dim]
                src1 = torch.cat((src1, torch.zeros(*zeros_shape,
                                                    device=src1.device,
                                                    dtype=src1.dtype)),
                                 dim=-1)
            else:
                src1 = src1[:src2_dim]

        src1 = src1 * weight1
        src2 = src2 * (1.0 - weight1)

        return src1 + src2




class CompactRelPositionalEncoding(torch.nn.Module):
    """
    Relative positional encoding module.  This version is "compact" meaning it is able to encode
    the important information about the relative position in a relatively small number of dimensions.
    The goal is to make it so that small differences between large relative offsets (e.g. 1000 vs. 1001)
    make very little difference to the embedding.   Such differences were potentially important
    when encoding absolute position, but not important when encoding relative position because there
    is now no need to compare two large offsets with each other.

    Our embedding works done by projecting the interval [-infinity,infinity] to a finite interval
    using the atan() function, before doing the fourier transform of that fixed interval.  The
    atan() function would compress the "long tails" too small,
    making it hard to distinguish between different magnitudes of large offsets, so we use a logarithmic
    function to compress large offsets to a smaller range before applying atan().
    Scalings are chosen in such a way that the embedding can clearly distinguish invidual offsets as long
    as they are quite close to the origin, e.g. abs(offset) <= about sqrt(embedding_dim)


    Args:
        embed_dim: Embedding dimension.
        dropout_rate: Dropout rate.
        max_len: Maximum input length: just a heuristic for initialization.
        length_factor: a heuristic scale (should be >= 1.0) which, if larger, gives
           less weight to small differences of offset near the origin.
    """
    def __init__(
        self, embed_dim: int,
            dropout_rate: float,
            max_len: int = 1000,
            length_factor: float = 1.0,
    ) -> None:
        """Construct a CompactRelPositionalEncoding object."""
        super(CompactRelPositionalEncoding, self).__init__()
        self.embed_dim = embed_dim
        assert embed_dim % 2 == 0
        self.dropout = torch.nn.Dropout(dropout_rate)
        self.pe = None
        assert length_factor >= 1.0
        self.length_factor = length_factor
        self.extend_pe(torch.tensor(0.0).expand(max_len))



    def extend_pe(self, x: Tensor) -> None:
        """Reset the positional encodings."""
        if self.pe is not None:
            # self.pe contains both positive and negative parts
            # the length of self.pe is 2 * input_len - 1
            if self.pe.size(0) >= x.size(0) * 2 - 1:
                # Note: TorchScript doesn't implement operator== for torch.Device
                if self.pe.dtype != x.dtype or str(self.pe.device) != str(
                    x.device
                ):
                    self.pe = self.pe.to(dtype=x.dtype, device=x.device)
                return

        T = x.size(0)
        # if T == 4, x would contain [ -3, -2, 1, 0, 1, 2, 3 ]
        x = torch.arange(-(T-1), T,
                         device=x.device).to(torch.float32).unsqueeze(1)

        freqs = 1 + torch.arange(self.embed_dim // 2, device=x.device)

        # `compression_length` this is arbitrary/heuristic, if it is larger we have more resolution
        # for small time offsets but less resolution for large time offsets.
        compression_length = (self.embed_dim ** 0.5)
        # x_compressed, like X, goes from -infinity to infinity as T goes from -infinity to infinity;
        # but it does so more slowly than T for large absolute values of T.
        # The formula is chosen so that d(x_compressed )/dx is 1 around x == 0, which
        # is important.
        x_compressed = compression_length * x.sign() * ((x.abs() + compression_length).log() - math.log(compression_length))

        # if self.length_factor == 1.0, then length_scale is chosen so that the
        # FFT can exactly separate points close to the origin (T == 0).  So this
        # part of the formulation is not really heuristic.
        # But empirically, for ASR at least, length_factor > 1.0 seems to work better.
        length_scale = self.length_factor * self.embed_dim / (2.0 * math.pi)

        # note for machine implementations: if atan is not available, we can use:
        #   x.sign() * ((1 / (x.abs() + 1)) - 1)  * (-math.pi/2)
        #  check on wolframalpha.com: plot(sign(x) *  (1 / ( abs(x) + 1) - 1 ) * -pi/2 , atan(x))
        x_atan = (x_compressed / length_scale).atan() # results between -pi and pi

        cosines = (x_atan * freqs).cos()
        sines = (x_atan * freqs).sin()

        pe = torch.zeros(x.shape[0], self.embed_dim, device=x.device)
        pe[:, 0::2] = cosines
        pe[:, 1::2] = sines
        pe[:, -1] = 1.0  # for bias.

        self.pe = pe.to(dtype=x.dtype)


    def forward(self, x: torch.Tensor) -> Tensor:
        """Add positional encoding.

        Args:
            x (torch.Tensor): Input tensor (time, batch, `*`).

        Returns:
            torch.Tensor: Encoded tensor (batch, 2*time-1, `*`).

        """
        self.extend_pe(x)
        pos_emb = self.pe[
            self.pe.size(0) // 2
            - x.size(0)
            + 1 : self.pe.size(0) // 2  # noqa E203
            + x.size(0),
            :
        ]
        pos_emb = pos_emb.unsqueeze(0)
        return self.dropout(pos_emb)



class RelPositionMultiheadAttentionWeights(nn.Module):
    r"""Module that computes multi-head attention weights with relative position encoding.
    Various other modules consume the resulting attention weights: see, for example, the
    SimpleAttention module which allows you to compute conventional attention.

    This is a quite heavily modified from: "Transformer-XL: Attentive Language Models Beyond a Fixed-Length Context",
    we have to write up the differences.


    Args:
           embed_dim: number of channels at the input to this module, e.g. 256
             pos_dim: dimension of the positional encoding vectors, e.g. 128.
           num_heads:  number of heads to compute weights for, e.g. 8
     query_head_dim: dimension of the query (and key), per head.  e.g. 24.
       pos_head_dim: dimension of the projected positional encoding per head, e.g. 4.
            dropout: dropout probability for attn_output_weights. Default: 0.0.
       pos_emb_skip_rate: probability for skipping the pos_emb part of the scores on
                     any given call to forward(), in training time.
    """

    def __init__(
            self,
            embed_dim: int,
            pos_dim: int,
            num_heads: int,
            query_head_dim: int,
            pos_head_dim: int,
            dropout: float = 0.0,
            pos_emb_skip_rate: FloatLike = ScheduledFloat((0.0, 0.5),
                                                          (4000.0, 0.0))
    ) -> None:
        super().__init__()
        self.embed_dim = embed_dim
        self.num_heads = num_heads
        self.query_head_dim = query_head_dim
        self.pos_head_dim = pos_head_dim
        self.dropout = dropout
        self.pos_emb_skip_rate = copy.deepcopy(pos_emb_skip_rate)

        key_head_dim = query_head_dim
        in_proj_dim = (query_head_dim + key_head_dim + pos_head_dim) * num_heads

        # the initial_scale is supposed to take over the "scaling" factor of
        # head_dim ** -0.5 that has been used in previous forms of attention,
        # dividing it between the query and key.   Note: this module is intended
        # to be used with the ScaledAdam optimizer; with most other optimizers,
        # it would be necessary to apply the scaling factor in the forward function.
        self.in_proj = ScaledLinear(embed_dim, in_proj_dim, bias=True,
                                    initial_scale=query_head_dim**-0.25)

        # .. TODO: tune this limit? whitening_limit.
        self.whiten_keys = Whiten(num_groups=num_heads,
                                  whitening_limit=2.0,
                                  prob=(0.025, 0.25),
                                  grad_scale=0.025)


        # linear transformation for positional encoding.
        self.linear_pos = ScaledLinear(pos_dim,
                                       num_heads * pos_head_dim,
                                       bias=False,
                                       initial_scale=0.05)


        # the following are for diagnosics only, see --print-diagnostics option
        self.copy_pos_query = Identity()
        self.copy_query = Identity()


    def forward(
        self,
        x: Tensor,
        pos_emb: Tensor,
        key_padding_mask: Optional[Tensor] = None,
        attn_mask: Optional[Tensor] = None,
    ) -> Tensor:
        r"""
        Args:
            x: input of shape (seq_len, batch_size, embed_dim)
            pos_emb: Positional embedding tensor, of shape (1, 2*seq_len - 2, pos_dim)
            key_padding_mask: a bool tensor of shape (batch_size, seq_len).  Positions that
               are True in this mask will be ignored as sources in the attention weighting.
            attn_mask: mask of shape (seq_len, seq_len) or (batch_size, seq_len, seq_len),
               interpreted as ([batch_size,] tgt_seq_len, src_seq_len)
               saying which positions are allowed to attend to which other positions.
        Returns:
           a tensor of attention weights, of shape (hum_heads, batch_size, seq_len, seq_len)
           interpreted as (hum_heads, batch_size, tgt_seq_len, src_seq_len).
        """
        x = self.in_proj(x)
        query_head_dim = self.query_head_dim
        pos_head_dim = self.pos_head_dim
        num_heads = self.num_heads

        seq_len, batch_size, _ = x.shape

        query_dim = query_head_dim * num_heads

        # self-attention
        q = x[...,0:query_dim]
        k = x[...,query_dim:2*query_dim]
        # p is the position-encoding query
        p = x[...,2*query_dim:]
        assert p.shape[-1] == num_heads * pos_head_dim


        q = self.copy_query(q)  # for diagnostics only, does nothing.
        k = self.whiten_keys(k)  # does nothing in the forward pass.
        p = self.copy_pos_query(p)  # for diagnostics only, does nothing.


        q = q.reshape(seq_len, batch_size, num_heads, query_head_dim)
        p = p.reshape(seq_len, batch_size, num_heads, pos_head_dim)
        k = k.reshape(seq_len, batch_size, num_heads, query_head_dim)

        # time1 refers to target, time2 refers to source.
        q = q.permute(2, 1, 0, 3)  # (head, batch, time1, query_head_dim)
        p = p.permute(2, 1, 0, 3)  # (head, batch, time1, pos_head_dim)
        k = k.permute(2, 1, 3, 0)  # (head, batch, d_k, time2)

        attn_scores = torch.matmul(q, k)

        if not self.training or random.random() >= float(self.pos_emb_skip_rate):
            pos_emb = self.linear_pos(pos_emb)
            seq_len2 = 2 * seq_len - 1
            pos_emb = pos_emb.reshape(-1, seq_len2, num_heads, pos_head_dim).permute(2, 0, 3, 1)
            # pos shape now: (head, {1 or batch_size}, pos_dim, seq_len2)

            # (head, batch, time1, pos_dim) x (head, 1, pos_dim, seq_len2) -> (head, batch, time1, seq_len2)
            #  [where seq_len2 represents relative position.]
            pos_scores = torch.matmul(p, pos_emb)
            # the following .as_strided() expression converts the last axis of pos_scores from relative
            # to absolute position.  I don't know whether I might have got the time-offsets backwards or
            # not, but let this code define which way round it is supposed to be.
            pos_scores = pos_scores.as_strided((num_heads, batch_size, seq_len, seq_len),
                                               (pos_scores.stride(0),
                                                pos_scores.stride(1),
                                                pos_scores.stride(2)-pos_scores.stride(3),
                                                pos_scores.stride(3)),
                                               storage_offset=pos_scores.stride(3) * (seq_len - 1))

            attn_scores = attn_scores + pos_scores

        if self.training and random.random() < 0.1:
            # This is a harder way of limiting the attention scores to not be
            # too large.  It incurs a penalty if any of them has an absolute
            # value greater than 50.0.  this should be outside the normal range
            # of the attention scores.  We use this mechanism instead of, say,
            # something added to the loss function involving the entropy,
            # because once the entropy gets very small gradients through the
            # softmax can become very small, and we'd get zero derivatives.  The
            # choices of 1.0e-04 as the scale on the penalty makes this
            # mechanism vulnerable to the absolute scale of the loss function,
            # but we view this as a failsafe to avoid "implausible" parameter
            # values rather than a regularization method that should be active
            # under normal circumstances.
            attn_scores = penalize_abs_values_gt(attn_scores,
                                                 limit=25.0,
                                                 penalty=1.0e-04)

        assert attn_scores.shape == (num_heads, batch_size, seq_len, seq_len)

        if attn_mask is not None:
            assert attn_mask.dtype == torch.bool
            attn_scores.masked_fill_(attn_mask, float("-inf"))

        if key_padding_mask is not None:
            assert key_padding_mask.shape == (batch_size, seq_len), key_padding_mask.shape
            attn_scores = attn_scores.masked_fill(
                key_padding_mask.unsqueeze(1),
                float("-inf"),
            )

        # We use our own version of softmax, defined in scaling.py, which should
        # save a little of the memory used in backprop by, if we are in
        # automatic mixed precision mode (amp / autocast), by only storing the
        # half-precision output for backprop purposes.
        attn_weights = softmax(attn_scores, dim=-1)

        if random.random() < 0.001:
            self._print_attn_entropy(attn_weights)

        attn_weights = nn.functional.dropout(
            attn_weights, p=self.dropout, training=self.training
        )

        return attn_weights


    def _print_attn_entropy(
            self,
            attn_weights: Tensor):
        # attn_weights: (num_heads, batch_size, seq_len, seq_len)
        (num_heads, batch_size, seq_len, seq_len) = attn_weights.shape

        with torch.no_grad():
            with torch.cuda.amp.autocast(enabled=False):
                attn_weights = attn_weights.to(torch.float32)
                attn_weights_entropy = -((attn_weights + 1.0e-20).log() * attn_weights).sum(
                    dim=-1).mean(dim=(1,2))
                logging.info(f"attn_weights_entropy = {attn_weights_entropy}")


class SelfAttention(nn.Module):
    """
    The simplest possible attention module.  This one works with already-computed attention
    weights, e.g. as computed by RelPositionMultiheadAttentionWeights.

    Args:
          embed_dim: the input and output embedding dimension
          num_heads: the number of attention heads
          value_head_dim: the value dimension per head
    """
    def __init__(
            self,
            embed_dim: int,
            num_heads: int,
            value_head_dim: int,
    ) -> None:
        super().__init__()
        self.in_proj = nn.Linear(embed_dim,
                                 num_heads * value_head_dim,
                                 bias=True)

        self.out_proj = ScaledLinear(num_heads * value_head_dim,
                                     embed_dim, bias=True,
                                     initial_scale=0.05)

        # intended to prevent an observed failure mode where the output of this module is
        # dominated by its mean.
        self.out_balancer = ActivationBalancer(embed_dim,
                                               channel_dim=-1,
                                               min_positive=0.33,
                                               max_positive=0.66,
                                               min_abs=0.005, max_abs=1.0,
                                               min_prob=0.05)

    def forward(
        self,
        x: Tensor,
        attn_weights: Tensor,
    ) -> Tensor:
        """
        Args:
          x: input tensor, of shape (seq_len, batch_size, embed_dim)
         attn_weights: a tensor of shape (num_heads, batch_size, seq_len, seq_len),
          with seq_len being interpreted as (tgt_seq_len, src_seq_len).  Expect
          attn_weights.sum(dim=-1) == 1.
        Returns:
           a tensor with the same shape as x.
        """
        (seq_len, batch_size, embed_dim) = x.shape
        num_heads = attn_weights.shape[0]
        assert attn_weights.shape == (num_heads, batch_size, seq_len, seq_len)

        x = self.in_proj(x)     #  (seq_len, batch_size, num_heads * value_head_dim)
        x = x.reshape(seq_len, batch_size, num_heads, -1).permute(2, 1, 0, 3)
        # now x: (num_heads, batch_size, seq_len, value_head_dim)
        value_head_dim = x.shape[-1]

        # todo: see whether there is benefit in overriding matmul
        x = torch.matmul(attn_weights, x)
        # v: (num_heads, batch_size, seq_len, value_head_dim)

        x = x.permute(2, 1, 0, 3).contiguous().view(
            seq_len, batch_size, num_heads * value_head_dim)

        # returned value is of shape (seq_len, batch_size, embed_dim), like the input.
        x = self.out_proj(x)
        x = self.out_balancer(x)

        return x


class AttentionSqueeze(nn.Module):
    """
    A modified version of Squeeze-and-Excite, where the nonliearity happens in the full dim and
    we just project to a small bottleneck dimension.
    """
    def __init__(self,
                 embed_dim: int,
                 bottleneck_dim: int = 16):
        super().__init__()
        self.bottleneck_dim = bottleneck_dim

        self.in_proj = nn.Linear(embed_dim, embed_dim,
                                 bias=False)

        self.to_bottleneck_proj =  nn.Linear(embed_dim,
                                             bottleneck_dim,
                                             bias=False)


        # the main reason for this balancer is to keep the bottleneck activations in a "reasonable"
        # dynamic range, to avoid parameter-size 'drift' where to_bottleneck_proj gets large and from_bottleneck_proj
        # gets small or vice versa.
        # Caution: this cannot work correctly with an extremeley small batch size, e.g. if
        # we were training with a single very long audio sequence, or just 2 or 3 sequences
        # at a time.  We make max_factor small to reduce the harm this could cause
        # (although when the grads get back past the averaging operation they would
        # be quite small and would probably not hurt the rest of the model much.)
        self.bottleneck_balancer = ActivationBalancer(
            bottleneck_dim, channel_dim=-1,
            min_positive=0.05, max_positive=0.95,
            min_abs=0.05,
            max_abs=2.0,
            max_factor=0.02,
            min_prob=0.1,
        )
        self.bottleneck_activation = TanSwish()   # in bottleneck
        self.activation = Identity() # for diagnostics

        # the next two balancers are only to stop parameter-magnitude 'drift': we have
        # too many degrees of freedom for the scales of the various activations.
        # Make them run with very low probability, since only a small application of
        # these balancers should be enough to stop such "drift"; and, for speed,
        # put no limitation on the signs (so: min_positive=0, max_positive=1).
        self.scale_balancer = ActivationBalancer(
            embed_dim, channel_dim=-1,
            min_positive=0.2, max_positive=0.8,
            min_abs=0.2,  max_abs=1.0,
            min_prob=0.05,
        )
        self.activation_balancer = ActivationBalancer(
            embed_dim, channel_dim=-1,
            min_positive=0.2, max_positive=0.8,
            min_abs=0.2,  max_abs=1.0,
            min_prob=0.05,
        )

        self.from_bottleneck_proj =  ScaledLinear(bottleneck_dim, embed_dim)

        self.out_proj = ScaledLinear(embed_dim, embed_dim,
                                     bias=False, initial_scale=0.05)

        self.out_whiten = Whiten(num_groups=1,
                                 whitening_limit=10.0,
                                 prob=(0.01, 0.1),
                                 grad_scale=0.01)

    def forward(self,
                x: Tensor,
                attn_weights: Tensor):
        """
        Args:
           x: a Tensor of shape (seq_len, batch_size, num_channels)
attn_weights: a Tensor of shape (num_heads, batch_size, seq_len, seq_len)
        Returns:
           a Tensor with the same shape as x
        """
        num_heads = attn_weights.shape[0]
        bottleneck = self.to_bottleneck_proj(x)  # (seq_len, batch_size, bottleneck_dim)
        (seq_len, batch_size, bottleneck_dim) = bottleneck.shape
        head_dim = bottleneck_dim // num_heads
        bottleneck = bottleneck.reshape(seq_len, batch_size, num_heads, head_dim).permute(
            2, 1, 0, 3)  # (num_heads, batch_size, seq_len, head_dim)

        # (num_heads, batch_size, seq_len, seq_len) x (num_heads, batch_size, seq_len, head_dim)
        #  -> (num_heads, batch_size, seq_len, head_dim)
        bottleneck = torch.matmul(attn_weights, bottleneck)
        bottleneck = self.bottleneck_balancer(bottleneck)
        bottleneck = self.bottleneck_activation(bottleneck)
        bottleneck = bottleneck.permute(2, 1, 0, 3) # (seq_len, batch_size, num_heads, head_dim)
        bottleneck = bottleneck.reshape(seq_len, batch_size, bottleneck_dim)
        scales = self.from_bottleneck_proj(bottleneck)

        x = self.in_proj(x)
        x = self.activation_balancer(x)
        scales = self.scale_balancer(scales)
        x = x * scales
        x = self.activation(x)  # Identity only.  For diagnostics.
        x = self.out_proj(x)
        x = self.out_whiten(x)
        return x


class FeedforwardModule(nn.Module):
    """Feedforward module in Zipformer model.
    """
    def __init__(self,
                 embed_dim: int,
                 feedforward_dim: int,
                 dropout: float):
        super(FeedforwardModule, self).__init__()
        self.in_proj = nn.Linear(embed_dim, feedforward_dim)
        self.hidden_balancer = ActivationBalancer(feedforward_dim,
                                                  channel_dim=-1, max_abs=10.0,
                                                  min_prob=0.25)
        self.activation = DoubleSwish()
        self.dropout = nn.Dropout(dropout)
        self.out_proj = ScaledLinear(feedforward_dim, embed_dim,
                                     initial_scale=0.01)
        self.out_whiten =  Whiten(num_groups=1,
                                  whitening_limit=10.0,
                                  prob=(0.025, 0.25),
                                  grad_scale=0.01)

    def forward(self,
                x: Tensor):
        x = self.in_proj(x)
        x = self.hidden_balancer(x)
        x = self.activation(x)
        x = self.dropout(x)
        x = self.out_proj(x)
        x = self.out_whiten(x)
        return x


class NonlinAttentionModule(nn.Module):
    """This is like the ConvolutionModule, but refactored so that we use multiplication by attention weights (borrowed
       from the attention module) in place of actual convolution.  We also took out the second nonlinearity, the
       one after the attention mechanism.

    Args:
        channels (int): The number of channels of conv layers.
    """

    def __init__(
        self, channels: int,
    ) -> None:
        super().__init__()

        self.in_proj = nn.Linear(channels, 2 * channels, bias=True)

        # balancer that goes after the glu mechanism.
        self.balancer = ActivationBalancer(
            channels, channel_dim=-1,
            min_positive=0.2, max_positive=0.8,
            min_abs=0.2, max_abs=10.0,
            min_prob=0.05,
        )
        # give it a high limit, because it is quite high-dimensional and is
        # a projection of a lower-dimensional embedding.
        self.whiten = Whiten(num_groups=2,
                             whitening_limit=20.0,
                             prob=(0.025, 0.25),
                             grad_scale=0.01)


        self.activation = Identity()  # for diagnostics.
        self.out_proj = ScaledLinear(channels, channels,
                                     bias=True,
                                     initial_scale=0.05)


        # put quite strict limits on the min_positive and max_positive at the output,
        # because we noticed that poorly-trained instances of NonlinAttentionModule seem
        # to have a larger mean-offset at the output for some reason.
        self.out_balancer = ActivationBalancer(
            channels, channel_dim=-1,
            min_positive=0.45, max_positive=0.55,
            min_abs=0.005, max_abs=1.0,
            min_prob=0.05,
        )


    def forward(self,
                x: Tensor,
                attn_weights: Tensor,
    ) -> Tensor:
        """.
        Args:
           x: a Tensor of shape (seq_len, batch_size, num_channels)
attn_weights: a Tensor of shape (num_heads, batch_size, seq_len, seq_len)
        Returns:
           a Tensor with the same shape as x
        """
        x = self.in_proj(x)
        x = self.whiten(x)
        v, s = x.chunk(2, dim=-1)

        if self.training and random.random() < 0.02:
            # prevent the inputs to the sigmoid from getting very large (this is
            # hopefully quite a rare phenomenon, so we are giving this path a
            # very small probability to save time).
            s = penalize_abs_values_gt(s, limit=20.0, penalty=1.0e-04)

        # GLU mechanism
        x = s.sigmoid() * v
        x = self.balancer(x)

        (seq_len, batch_size, embed_dim) = x.shape
        num_heads = attn_weights.shape[0]
        assert attn_weights.shape == (num_heads, batch_size, seq_len, seq_len)

        x = x.reshape(seq_len, batch_size, num_heads, -1).permute(2, 1, 0, 3)
        # now x: (num_heads, batch_size, seq_len, head_dim)
        x = torch.matmul(attn_weights, x)
        # now x: (num_heads, batch_size, seq_len, head_dim)
        x = x.permute(2, 1, 0, 3).reshape(seq_len, batch_size, -1)

        x = self.activation(x)  # diagnostics only, it's the identity.
        x = self.out_proj(x)
        x = self.out_balancer(x)
        return x


class ConvolutionModule(nn.Module):
    """ConvolutionModule in Zipformer model.
    Modified from https://github.com/espnet/espnet/blob/master/espnet/nets/pytorch_backend/zipformer/convolution.py

    Args:
        channels (int): The number of channels of conv layers.
        kernel_size (int): Kernerl size of conv layers.
        bias (bool): Whether to use bias in conv layers (default=True).

    """

    def __init__(
        self, channels: int, kernel_size: int, bias: bool = True
    ) -> None:
        """Construct an ConvolutionModule object."""
        super(ConvolutionModule, self).__init__()
        # kernerl_size should be a odd number for 'SAME' padding
        assert (kernel_size - 1) % 2 == 0

        self.pointwise_conv1 = nn.Conv1d(
            channels,
            2 * channels,
            kernel_size=1,
            stride=1,
            padding=0,
            bias=bias,
        )

        # after pointwise_conv1 we put x through a gated linear unit (nn.functional.glu).
        # For most layers the normal rms value of channels of x seems to be in the range 1 to 4,
        # but sometimes, for some reason, for layer 0 the rms ends up being very large,
        # between 50 and 100 for different channels.  This will cause very peaky and
        # sparse derivatives for the sigmoid gating function, which will tend to make
        # the loss function not learn effectively.  (for most layers the average absolute values
        # are in the range 0.5..9.0, and the average p(x>0), i.e. positive proportion,
        # at the output of pointwise_conv1.output is around 0.35 to 0.45 for different
        # layers, which likely breaks down as 0.5 for the "linear" half and
        # 0.2 to 0.3 for the part that goes into the sigmoid.  The idea is that if we
        # constrain the rms values to a reasonable range via a constraint of max_abs=10.0,
        # it will be in a better position to start learning something, i.e. to latch onto
        # the correct range.
        self.deriv_balancer1 = ActivationBalancer(
            2 * channels,
            channel_dim=1, max_abs=10.0, min_positive=0.05, max_positive=1.0
        )

        self.depthwise_conv = nn.Conv1d(
            channels,
            channels,
            kernel_size,
            stride=1,
            padding=(kernel_size - 1) // 2,
            groups=channels,
            bias=bias,
        )

        self.deriv_balancer2 = ActivationBalancer(
            channels, channel_dim=1,
            min_positive=0.05, max_positive=1.0,
            max_abs=20.0,
        )

        self.activation = DoubleSwish()

        self.pointwise_conv2 = ScaledConv1d(
            channels,
            channels,
            kernel_size=1,
            stride=1,
            padding=0,
            bias=bias,
            initial_scale=0.05,
        )

    def forward(self,
                x: Tensor,
                src_key_padding_mask: Optional[Tensor] = None,
    ) -> Tensor:
        """Compute convolution module.

        Args:
            x: Input tensor (#time, batch, channels).
           src_key_padding_mask: the mask for the src keys per batch (optional):
               (batch, #time), contains bool in masked positions.

        Returns:
            Tensor: Output tensor (#time, batch, channels).

        """
        # exchange the temporal dimension and the feature dimension
        x = x.permute(1, 2, 0)  # (#batch, channels, time).

        # GLU mechanism
        x = self.pointwise_conv1(x)  # (batch, 2*channels, time)

        x = self.deriv_balancer1(x)
        x = nn.functional.glu(x, dim=1)  # (batch, channels, time)

        if src_key_padding_mask is not None:
            x.masked_fill_(src_key_padding_mask.unsqueeze(1).expand_as(x), 0.0)

        # 1D Depthwise Conv
        x = self.depthwise_conv(x)

        x = self.deriv_balancer2(x)
        x = self.activation(x)

        x = self.pointwise_conv2(x)  # (batch, channel, time)

        return x.permute(2, 0, 1)


class Conv2dSubsampling(nn.Module):
    """Convolutional 2D subsampling (to 1/2 length).

    Convert an input of shape (N, T, idim) to an output
    with shape (N, T', odim), where
    T' = (T-3)//2 - 2 == (T-7)//2

    It is based on
    https://github.com/espnet/espnet/blob/master/espnet/nets/pytorch_backend/transformer/subsampling.py  # noqa
    """

    def __init__(
        self,
        in_channels: int,
        out_channels: int,
        layer1_channels: int = 8,
        layer2_channels: int = 32,
        layer3_channels: int = 128,
        dropout: float = 0.1,
    ) -> None:
        """
        Args:
          in_channels:
            Number of channels in. The input shape is (N, T, in_channels).
            Caution: It requires: T >=7, in_channels >=7
          out_channels
            Output dim. The output shape is (N, (T-3)//2, out_channels)
          layer1_channels:
            Number of channels in layer1
          layer1_channels:
            Number of channels in layer2
        """
        assert in_channels >= 7
        super().__init__()

        self.conv = nn.Sequential(
            nn.Conv2d(
                in_channels=1,
                out_channels=layer1_channels,
                kernel_size=3,
                padding=(0, 1),  # (time, freq)
            ),
            ActivationBalancer(layer1_channels,
                               channel_dim=1),
            DoubleSwish(),
            nn.Conv2d(
                in_channels=layer1_channels,
                out_channels=layer2_channels,
                kernel_size=3,
                stride=2,
                padding=0,
            ),
            ActivationBalancer(layer2_channels,
                               channel_dim=1),
            DoubleSwish(),
            nn.Conv2d(
                in_channels=layer2_channels,
                out_channels=layer3_channels,
                kernel_size=3,
                stride=(1, 2), # (time, freq)
            ),
            ActivationBalancer(layer3_channels,
                               channel_dim=1),
            DoubleSwish(),
        )
        out_height = (((in_channels - 1) // 2) - 1) // 2
        self.out = ScaledLinear(out_height * layer3_channels, out_channels)
        self.dropout = nn.Dropout(dropout)


    def forward(self, x: torch.Tensor) -> torch.Tensor:
        """Subsample x.

        Args:
          x:
            Its shape is (N, T, idim).

        Returns:
          Return a tensor of shape (N, ((T-1)//2 - 1)//2, odim)
        """
        # On entry, x is (N, T, idim)
        x = x.unsqueeze(1)  # (N, T, idim) -> (N, 1, T, idim) i.e., (N, C, H, W)
        x = self.conv(x)
        # Now x is of shape (N, odim, ((T-3)//2 - 1)//2, ((idim-1)//2 - 1)//2)
        b, c, t, f = x.size()
        x = self.out(x.transpose(1, 2).reshape(b, t, c * f))
        # Now x is of shape (N, ((T-1)//2 - 1))//2, odim)
        x = self.dropout(x)
        return x

class AttentionCombine(nn.Module):
    """
    This module combines a list of Tensors, all with the same shape, to
    produce a single output of that same shape which, in training time,
    is a random combination of all the inputs; but which in test time
    will be just the last input.

    All but the last input will have a linear transform before we
    randomly combine them; these linear transforms will be initialized
    to the identity transform.

    The idea is that the list of Tensors will be a list of outputs of multiple
    zipformer layers.  This has a similar effect as iterated loss. (See:
    DEJA-VU: DOUBLE FEATURE PRESENTATION AND ITERATED LOSS IN DEEP TRANSFORMER
    NETWORKS).
    """

    def __init__(
        self,
        num_channels: int,
        num_inputs: int,
        random_prob: float = 0.25,
        single_prob: float = 0.333,
    ) -> None:
        """
        Args:
          num_channels:
            the number of channels
          num_inputs:
            The number of tensor inputs, which equals the number of layers'
            outputs that are fed into this module.  E.g. in an 18-layer neural
            net if we output layers 16, 12, 18, num_inputs would be 3.
          random_prob:
            the probability with which we apply a nontrivial mask, in training
            mode.
         single_prob:
            the probability with which we mask to allow just a single
            module's output (in training)
        """
        super().__init__()

        self.random_prob = random_prob
        self.single_prob = single_prob
        self.weight  = torch.nn.Parameter(torch.zeros(num_channels,
                                                     num_inputs))
        self.bias = torch.nn.Parameter(torch.zeros(num_inputs))

        assert 0 <= random_prob <= 1, random_prob
        assert 0 <= single_prob <= 1, single_prob



    def forward(self, inputs: List[Tensor]) -> Tensor:
        """Forward function.
        Args:
          inputs:
            A list of Tensor, e.g. from various layers of a transformer.
            All must be the same shape, of (*, num_channels)
        Returns:
          A Tensor of shape (*, num_channels).  In test mode
          this is just the final input.
        """
        num_inputs = self.weight.shape[1]
        assert len(inputs) == num_inputs

        # Shape of weights: (*, num_inputs)
        num_channels = inputs[0].shape[-1]
        num_frames = inputs[0].numel() // num_channels

        ndim = inputs[0].ndim
        # stacked_inputs: (num_frames, num_channels, num_inputs)
        stacked_inputs = torch.stack(inputs, dim=ndim).reshape(
            (num_frames, num_channels, num_inputs)
        )

        scores = (stacked_inputs * self.weight).sum(dim=(1,)) + self.bias

        if random.random() < 0.002:
            logging.info(f"Average scores are {scores.softmax(dim=1).mean(dim=0)}")

        if self.training:
            # random masking..
            mask_start = torch.randint(low=1, high=int(num_inputs / self.random_prob),
                                       size=(num_frames,), device=scores.device).unsqueeze(1)
            # mask will have rows like: [ False, False, False, True, True, .. ]
            arange = torch.arange(num_inputs, device=scores.device).unsqueeze(0).expand(
                num_frames, num_inputs)
            mask = arange >= mask_start

            apply_single_prob = torch.logical_and(torch.rand(size=(num_frames, 1),
                                                             device=scores.device) < self.single_prob,
                                                  mask_start < num_inputs)
            single_prob_mask = torch.logical_and(apply_single_prob,
                                                 arange < mask_start - 1)

            mask = torch.logical_or(mask,
                                    single_prob_mask)

            scores = scores.masked_fill(mask, float('-inf'))

        if self.training and random.random() < 0.1:
            scores =  penalize_abs_values_gt(scores,
                                             limit=10.0,
                                             penalty=1.0e-04)

        weights = scores.softmax(dim=1)

        # (num_frames, num_channels, num_inputs) * (num_frames, num_inputs, 1) -> (num_frames, num_channels, 1),
        ans = torch.matmul(stacked_inputs, weights.unsqueeze(2))
        # ans: (*, num_channels)
        ans = ans.reshape(*tuple(inputs[0].shape[:-1]), num_channels)

        if __name__ == "__main__":
            # for testing only...
            print("Weights = ", weights.reshape(num_frames, num_inputs))
        return ans



def _test_random_combine():
    print("_test_random_combine()")
    num_inputs = 3
    num_channels = 50
    m = AttentionCombine(
        num_channels=num_channels,
        num_inputs=num_inputs,
        random_prob=0.5,
        single_prob=0.0)


    x = [torch.ones(3, 4, num_channels) for _ in range(num_inputs)]

    y = m(x)
    assert y.shape == x[0].shape
    assert torch.allclose(y, x[0])  # .. since actually all ones.


def _test_zipformer_main():
    feature_dim = 50
    batch_size = 5
    seq_len = 20
    feature_dim = 50
    # Just make sure the forward pass runs.

    c = Zipformer(
        num_features=feature_dim, encoder_dim=(64,96), encoder_unmasked_dim=(48,64), num_heads=(4,4)
    )
    batch_size = 5
    seq_len = 20
    # Just make sure the forward pass runs.
    f = c(
        torch.randn(batch_size, seq_len, feature_dim),
        torch.full((batch_size,), seq_len, dtype=torch.int64),
    )
    f[0].sum().backward()
    c.eval()
    f = c(
        torch.randn(batch_size, seq_len, feature_dim),
        torch.full((batch_size,), seq_len, dtype=torch.int64),
    )
    f  # to remove flake8 warnings


if __name__ == "__main__":
    logging.getLogger().setLevel(logging.INFO)
    torch.set_num_threads(1)
    torch.set_num_interop_threads(1)
    _test_random_combine()
    _test_zipformer_main()<|MERGE_RESOLUTION|>--- conflicted
+++ resolved
@@ -367,7 +367,7 @@
             # to work correctly.
             layer_skip_rate: FloatLike = ScheduledFloat((0.0, 0.5), (4000.0, 0.05), default=0),
             dynamic_skip_rate: FloatLike = ScheduledFloat((0.0, 0.2), (4000.0, 0.0), default=0),
-            squeeze_const_attention_rate: FloatLike = ScheduledFloat((0.0, 0.5), (4000.0, 0.05), default=0),
+            const_attention_rate: FloatLike = ScheduledFloat((0.0, 0.25), (4000.0, 0.025), default=0),
             bypass_min: FloatLike = ScheduledFloat((0.0, 0.75), (20000.0, 0.25), default=0),
             bypass_max: FloatLike = 1.0,
     ) -> None:
@@ -382,7 +382,7 @@
         # ever becoming zero.
         self.bypass_min = copy.deepcopy(bypass_min)
         self.bypass_max = copy.deepcopy(bypass_max)
-        self.squeeze_const_attention_rate = copy.deepcopy(squeeze_const_attention_rate)
+        self.const_attention_rate = copy.deepcopy(const_attention_rate)
 
         self.self_attn_weights = RelPositionMultiheadAttentionWeights(
             embed_dim, pos_dim=pos_dim, num_heads=num_heads,
@@ -466,14 +466,6 @@
 
         src_orig = src
 
-        momentum_alpha = 0.66
-        # the -0.333 below is "how strong" to make the negative momentum.
-        # the (1-momentum_alpha) cancels out the 1/(1-momentum_alpha) factor from
-        # adding up powers of momentum_alpha
-        momentum_rate = -0.333 * (1 - momentum_alpha)
-        momentum = 0.0
-
-
         # dropout rate for non-feedforward submodules
         dynamic_skip_rate = float(self.dynamic_skip_rate) if self.training else 0.0
         # multi-headed self-attention module
@@ -488,61 +480,36 @@
                 key_padding_mask=src_key_padding_mask,
             )
 
-<<<<<<< HEAD
-
-            squeeze_weights = attn_weights[1:2]
-            if random.random() < float(self.squeeze_const_attention_rate):
-                # this form of dropout makes the attention-weights used for the
-                # squeeze-excite modules constant wherever they are not masked.  The intention
-                # is to encourage these modules to do something similar to an averaging-over-time
-                # operation.
-                squeeze_weights = (squeeze_weights > 0.0).to(squeeze_weights.dtype)
-                # make sure they sum to 1 over the last axis.
-                squeeze_weights = squeeze_weights * (1.0 / squeeze_weights.sum(dim=-1, keepdim=True))
-=======
-        def add_to_src(src, momentum, x):
-            src = src + x + momentum_rate * momentum
-            momentum = (momentum * momentum_alpha) + x
-            return src, momentum
-
->>>>>>> 1826648d
+            first_attn_weights = attn_weights[0:3]
+            if random.random() < float(self.const_attention_rate):
+                # Make attention weights constant.  The intention is to
+                # encourage these modules to do something similar to an
+                # averaging-over-time operation.
+                first_attn_weights = (first_attn_weights > 0.0).to(first_attn_weights.dtype)
+                first_attn_weights = first_attn_weights * (1.0 / first_attn_weights.sum(dim=-1, keepdim=True))
 
         if torch.jit.is_scripting() or use_self_attn:
-            src, momentum = add_to_src(src, momentum,
-                                       self.nonlin_attention_module(src, attn_weights[0:1]))
-
-
-        src, momentum = add_to_src(src, momentum,
-                                   self.feed_forward1(src))
+            src = src + self.nonlin_attention_module(src,
+                                                     first_attn_weights[0:1])
+
+        src = src + self.feed_forward1(src)
 
         # pooling module
         if torch.jit.is_scripting() or use_self_attn:
-<<<<<<< HEAD
-            src = src + self.attention_squeeze1(src, squeeze_weights)
-=======
-            src, momentum = add_to_src(src, momentum,
-                                       self.attention_squeeze1(src, attn_weights[1:2]))
->>>>>>> 1826648d
+            src = src + self.attention_squeeze1(src, first_attn_weights[1:2])
 
         if torch.jit.is_scripting() or use_self_attn:
-            src, momentum = add_to_src(src, momentum, self.self_attn(
-                src, attn_weights))
+            src = src + self.self_attn(
+                src, attn_weights)
 
         if torch.jit.is_scripting() or random.random() >= dynamic_skip_rate:
-            src, momentum = add_to_src(src, momentum,
-                                       self.conv_module(src, src_key_padding_mask=src_key_padding_mask))
-
-        src, momentum = add_to_src(src, momentum,
-                                   self.feed_forward2(src))
+            src = src + self.conv_module(src, src_key_padding_mask=src_key_padding_mask)
+
+        src = src + self.feed_forward2(src)
 
         # pooling module
         if torch.jit.is_scripting() or use_self_attn:
-<<<<<<< HEAD
-            src = src + self.attention_squeeze2(src, squeeze_weights)
-=======
-            src, momentum = add_to_src(src, momentum,
-                                       self.attention_squeeze2(src, attn_weights[2:3]))
->>>>>>> 1826648d
+            src = src + self.attention_squeeze2(src, first_attn_weights[2:3])
 
         src = self.norm_final(self.balancer(src))
 
