--- conflicted
+++ resolved
@@ -213,20 +213,10 @@
         x = self.in_proj(x) # now (*, M*N)
         x = x.reshape(*x.shape[:-1], self.N, self.M) # now (*, N, M)
         x = x.log_softmax(dim=-1) # now normalized logprobs, dim= (*, N, M)
-<<<<<<< HEAD
         x = PenalizeNegentropyFunction.apply(x, self.negentropy_penalty)
         weights, indexes, = sample_combined(x, self.K, input_is_log=True)
         indexes = join_indexes(indexes, self.M)
         x = WeightedMatrixLookupFunction.apply(weights, indexes, self.knowledge_base) # now (*, D)
-=======
-        assert torch.all(x - x == 0)
-        if random.random() < 0.001:
-            entropy = (x * x.exp()).sum(dim=-1).mean()
-            print("Entropy = ", entropy)
-        # only need 'combined_indexes', call them 'indexes'.
-        _, indexes, weights = sample_combined(x, self.K, input_is_log=True)
-        x = weighted_matrix_lookup(weights, indexes, self.knowledge_base) # now (*, D)
->>>>>>> 0f7ff747
         x = self.out_proj(x) # now (*, self.embedding_dim)
         return x
 
